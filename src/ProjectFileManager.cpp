/**********************************************************************

Audacity: A Digital Audio Editor

ProjectFileManager.cpp

Paul Licameli split from AudacityProject.cpp

**********************************************************************/

#include "ProjectFileManager.h"

#include <wx/crt.h> // for wxPrintf

#if defined(__WXGTK__)
#include <wx/evtloop.h>
#endif

#include <wx/frame.h>
#include "CodeConversions.h"
#include "Legacy.h"
#include "PlatformCompatibility.h"
#include "Project.h"
#include "ProjectFileIO.h"
#include "ProjectFSCK.h"
#include "ProjectHistory.h"
#include "ProjectSelectionManager.h"
#include "ProjectSettings.h"
#include "ProjectStatus.h"
#include "ProjectWindow.h"
#include "SelectUtilities.h"
#include "SelectionState.h"
#include "Tags.h"
#include "TempDirectory.h"
#include "TrackPanelAx.h"
#include "TrackPanel.h"
#include "UndoManager.h"
#include "WaveTrack.h"
#include "wxFileNameWrapper.h"
#include "export/Export.h"
#include "import/Import.h"
#include "import/ImportMIDI.h"
#include "toolbars/SelectionBar.h"
#include "widgets/AudacityMessageBox.h"
#include "widgets/ErrorDialog.h"
#include "widgets/FileHistory.h"
#include "widgets/UnwritableLocationErrorDialog.h"
#include "widgets/Warning.h"
#include "xml/XMLFileReader.h"

#include "HelpText.h"

static const AudacityProject::AttachedObjects::RegisteredFactory sFileManagerKey{
   []( AudacityProject &parent ){
      auto result = std::make_shared< ProjectFileManager >( parent );
      return result;
   }
};

ProjectFileManager &ProjectFileManager::Get( AudacityProject &project )
{
   return project.AttachedObjects::Get< ProjectFileManager >( sFileManagerKey );
}

const ProjectFileManager &ProjectFileManager::Get( const AudacityProject &project )
{
   return Get( const_cast< AudacityProject & >( project ) );
}

void ProjectFileManager::DiscardAutosave(const FilePath &filename)
{
   InvisibleTemporaryProject tempProject;
   auto &project = tempProject.Project();
   auto &projectFileManager = Get(project);
   // Read the project, discarding autosave
   projectFileManager.ReadProjectFile(filename, true);

   if (projectFileManager.mLastSavedTracks) {
      for (auto wt : projectFileManager.mLastSavedTracks->Any<WaveTrack>())
         wt->CloseLock();
      projectFileManager.mLastSavedTracks.reset();
   }

   // Side-effect on database is done, and destructor of tempProject
   // closes the temporary project properly
}

ProjectFileManager::ProjectFileManager( AudacityProject &project )
: mProject{ project }
{
}

ProjectFileManager::~ProjectFileManager() = default;

namespace {

const char *const defaultHelpUrl =
   "FAQ:Errors_on_opening_or_recovering_an_Audacity_project";

using Pair = std::pair< const char *, const char * >;
const Pair helpURLTable[] = {
   {
      "not well-formed (invalid token)",
      "Error:_not_well-formed_(invalid_token)_at_line_x"
   },
   {
      "reference to invalid character number",
      "Error_Opening_Project:_Reference_to_invalid_character_number_at_line_x"
   },
   {
      "mismatched tag",
      "#mismatched"
   },
// This error with FAQ entry is reported elsewhere, not here....
//#[[#corrupt|Error Opening File or Project: File may be invalid or corrupted]]
};

wxString FindHelpUrl( const TranslatableString &libraryError )
{
   wxString helpUrl;
   if ( !libraryError.empty() ) {
      helpUrl = defaultHelpUrl;

      auto msgid = libraryError.MSGID().GET();
      auto found = std::find_if( begin(helpURLTable), end(helpURLTable),
         [&]( const Pair &pair ) {
            return msgid.Contains( pair.first ); }
      );
      if (found != end(helpURLTable)) {
         auto url = found->second;
         if (url[0] == '#')
            helpUrl += url;
         else
            helpUrl = url;
      }
   }

   return helpUrl;
}

}

auto ProjectFileManager::ReadProjectFile(
   const FilePath &fileName, bool discardAutosave )
  -> ReadProjectResults
{
   auto &project = mProject;
   auto &projectFileIO = ProjectFileIO::Get( project );
   auto &window = GetProjectFrame( project );

   ///
   /// Parse project file
   ///
   bool bParseSuccess = projectFileIO.LoadProject(fileName, discardAutosave);
   
   bool err = false;

   if (bParseSuccess)
   {
      if (discardAutosave)
         // REVIEW: Failure OK?
         projectFileIO.AutoSaveDelete();
      else if (projectFileIO.IsRecovered()) {
         bool resaved = false;

         if (!projectFileIO.IsTemporary())
         {
            // Re-save non-temporary project to its own path.  This
            // might fail to update the document blob in the database.
            resaved = projectFileIO.SaveProject(fileName, nullptr);
         }

         AudacityMessageBox(
            resaved
               ? XO("This project was not saved properly the last time Audacity ran.\n\n"
                    "It has been recovered to the last snapshot.")
               : XO("This project was not saved properly the last time Audacity ran.\n\n"
                    "It has been recovered to the last snapshot, but you must save it\n"
                    "to preserve its contents."),
            XO("Project Recovered"),
            wxICON_WARNING,
            &window);
      }

      // By making a duplicate set of pointers to the existing blocks
      // on disk, we add one to their reference count, guaranteeing
      // that their reference counts will never reach zero and thus
      // the version saved on disk will be preserved until the
      // user selects Save().
      mLastSavedTracks = TrackList::Create( nullptr );

      auto &tracks = TrackList::Get( project );
      for (auto t : tracks.Any())
      {
         if (t->GetErrorOpening())
         {
            wxLogWarning(
               wxT("Track %s had error reading clip values from project file."),
               t->GetName());
            err = true;
         }

         err = ( !t->LinkConsistencyCheck() ) || err;

         mLastSavedTracks->Add(t->Duplicate());
      }
   }

   return
   {
      bParseSuccess,
      err,
      projectFileIO.GetLastError(),
      FindHelpUrl(projectFileIO.GetLibraryError())
   };
}

bool ProjectFileManager::Save()
{
   auto &projectFileIO = ProjectFileIO::Get(mProject);

   // Prompt for file name?
   if (projectFileIO.IsTemporary())
   {
      return SaveAs(true);
   }

   return DoSave(projectFileIO.GetFileName(), false);
}

#if 0
// I added this to "fix" bug #334.  At that time, we were on wxWidgets 2.8.12 and
// there was a window between the closing of the "Save" progress dialog and the
// end of the actual save where the user was able to close the project window and
// recursively enter the Save code (where they could inadvertently cause the issue
// described in #334).
//
// When we converted to wx3, this "disabler" caused focus problems when returning
// to the project after the save (bug #1172) because the focus and activate events
// weren't being dispatched and the focus would get lost.
//
// After some testing, it looks like the window described above no longer exists,
// so I've disabled the disabler.  However, I'm leaving it here in case we run
// into the problem in the future.  (even though it can't be used as-is)
class ProjectDisabler
{
public:
   ProjectDisabler(wxWindow *w)
   :  mWindow(w)
   {
      mWindow->GetEventHandler()->SetEvtHandlerEnabled(false);
   }
   ~ProjectDisabler()
   {
      mWindow->GetEventHandler()->SetEvtHandlerEnabled(true);
   }
private:
   wxWindow *mWindow;
};
#endif

// Assumes ProjectFileIO::mFileName has been set to the desired path.
bool ProjectFileManager::DoSave(const FilePath & fileName, const bool fromSaveAs)
{
   // See explanation above
   // ProjectDisabler disabler(this);
   auto &proj = mProject;
   auto &window = GetProjectFrame( proj );
   auto &projectFileIO = ProjectFileIO::Get( proj );
   const auto &settings = ProjectSettings::Get( proj );

   // Some confirmation dialogs
   {
      if (TempDirectory::FATFilesystemDenied(fileName, XO("Projects cannot be saved to FAT drives.")))
      {
         return false;
      }

      auto &tracks = TrackList::Get( proj );
      if (!tracks.Any())
      {
         if (UndoManager::Get( proj ).UnsavedChanges() &&
               settings.EmptyCanBeDirty())
         {
            int result = AudacityMessageBox(
               XO(
   "Your project is now empty.\nIf saved, the project will have no tracks.\n\nTo save any previously open tracks:\nClick 'No', Edit > Undo until all tracks\nare open, then File > Save Project.\n\nSave anyway?"),
               XO("Warning - Empty Project"),
               wxYES_NO | wxICON_QUESTION,
               &window);
            if (result == wxNO)
            {
               return false;
            }
         }
      }

      wxULongLong fileSize = wxFileName::GetSize(projectFileIO.GetFileName());

      wxDiskspaceSize_t freeSpace;
      if (wxGetDiskSpace(FileNames::AbbreviatePath(fileName), NULL, &freeSpace))
      {
         if (freeSpace.GetValue() <= fileSize.GetValue())
         {
            ShowErrorDialog(
               &window,
               XO("Insufficient Disk Space"),
               XO("The project size exceeds the available free space on the target disk.\n\n"
                  "Please select a different disk with more free space."),
               "Error:_Disk_full_or_not_writable"
               );

            return false;
         }
      }
   }
   // End of confirmations

   // Always save a backup of the original project file
   Optional<ProjectFileIO::BackupProject> pBackupProject;
   if (fromSaveAs && wxFileExists(fileName))
   {
      pBackupProject.emplace(projectFileIO, fileName);
      if (!pBackupProject->IsOk())
         return false;
   }

   if (FileNames::IsOnFATFileSystem(fileName))
   {
      if (wxFileName::GetSize(projectFileIO.GetFileName()) > UINT32_MAX)
      {
         ShowErrorDialog(
            &window,
            XO("Error Saving Project"),
            XO("The project exceeds the maximum size of 4GB when writing to a FAT32 formatted filesystem."),
            "Error:_Unsuitable_drive"
            );
         return false;
      }
   }

   bool success = projectFileIO.SaveProject(fileName, mLastSavedTracks.get());
   if (!success)
   {
      // Show this error only if we didn't fail reconnection in SaveProject
      // REVIEW: Could HasConnection() be true but SaveProject() still have failed?
      if (!projectFileIO.HasConnection())
         ShowExceptionDialog(
            &window,
            XO("Error Saving Project"),
            FileException::WriteFailureMessage(fileName),
            "Error:_Disk_full_or_not_writable"
            );
      return false;
   }

   proj.SetProjectName(wxFileName(fileName).GetName());
   projectFileIO.SetProjectTitle();

   UndoManager::Get(proj).StateSaved();
   ProjectStatus::Get(proj).Set(XO("Saved %s").Format(fileName));

   if (mLastSavedTracks)
   {
      mLastSavedTracks->Clear();
   }
   mLastSavedTracks = TrackList::Create(nullptr);

   auto &tracks = TrackList::Get(proj);
   for (auto t : tracks.Any())
   {
      mLastSavedTracks->Add(t->Duplicate());
   }

   // If we get here, saving the project was successful, so we can DELETE
   // any backup project.
   if (pBackupProject)
      pBackupProject->Discard();

   return true;
}

// This version of SaveAs is invoked only from scripting and does not
// prompt for a file name
bool ProjectFileManager::SaveAs(const FilePath &newFileName, bool addToHistory /*= true*/)
{
   auto &project = mProject;
   auto &projectFileIO = ProjectFileIO::Get( project );

   auto oldFileName = projectFileIO.GetFileName();

   bool bOwnsNewName = !projectFileIO.IsTemporary() && (oldFileName == newFileName);
   //check to see if the NEW project file already exists.
   //We should only overwrite it if this project already has the same name, where the user
   //simply chose to use the save as command although the save command would have the effect.
   if( !bOwnsNewName && wxFileExists(newFileName)) {
      AudacityMessageDialog m(
         nullptr,
         XO("The project was not saved because the file name provided would overwrite another project.\nPlease try again and select an original name."),
         XO("Error Saving Project"),
         wxOK|wxICON_ERROR );
      m.ShowModal();
      return false;
   }

   auto success = DoSave(newFileName, !bOwnsNewName);
   if (success && addToHistory) {
      FileHistory::Global().Append( projectFileIO.GetFileName() );
   }

   return(success);
}

bool ProjectFileManager::SaveAs(bool allowOverwrite /* = false */)
{
   auto &project = mProject;
   auto &projectFileIO = ProjectFileIO::Get( project );
   auto &window = GetProjectFrame( project );
   TitleRestorer Restorer( window, project ); // RAII
   wxFileName filename;
   FilePath defaultSavePath = FileNames::FindDefaultPath(FileNames::Operation::Save);

   if (projectFileIO.IsTemporary()) {
      filename.SetPath(defaultSavePath);
      filename.SetName(project.GetProjectName());
   }
   else {
      filename = projectFileIO.GetFileName();
   }

   // Bug 1304: Set a default file path if none was given.  For Save/SaveAs/SaveCopy
   if( !FileNames::IsPathAvailable( filename.GetPath( wxPATH_GET_VOLUME| wxPATH_GET_SEPARATOR) ) ){
      filename.SetPath(defaultSavePath);
   }

   TranslatableString title = XO("%sSave Project \"%s\" As...")
      .Format( Restorer.sProjNumber, Restorer.sProjName );
   TranslatableString message = XO("\
'Save Project' is for an Audacity project, not an audio file.\n\
For an audio file that will open in other apps, use 'Export'.\n");

   if (ShowWarningDialog(&window, wxT("FirstProjectSave"), message, true) != wxID_OK) {
      return false;
   }

   bool bPrompt = (project.mBatchMode == 0) || (projectFileIO.GetFileName().empty());
   FilePath fName;
   bool bOwnsNewName;

   do {
      if (bPrompt) {
         // JKC: I removed 'wxFD_OVERWRITE_PROMPT' because we are checking
         // for overwrite ourselves later, and we disallow it.
         fName = FileNames::SelectFile(FileNames::Operation::Save,
            title,
            filename.GetPath(),
            filename.GetFullName(),
            wxT("aup3"),
            { FileNames::AudacityProjects },
            wxFD_SAVE | wxRESIZE_BORDER,
            &window);

         if (fName.empty())
            return false;

         filename = fName;
      };

      filename.SetExt(wxT("aup3"));

      if ((!bPrompt || !allowOverwrite) && filename.FileExists()) {
         // Saving a copy of the project should never overwrite an existing project.
         AudacityMessageDialog m(
            nullptr,
            XO("The project was not saved because the file name provided would overwrite another project.\nPlease try again and select an original name."),
            XO("Error Saving Project"),
            wxOK|wxICON_ERROR );
         m.ShowModal();
         return false;
      }

      fName = filename.GetFullPath();

      bOwnsNewName = !projectFileIO.IsTemporary() && ( projectFileIO.GetFileName() == fName );
      // Check to see if the project file already exists, and if it does
      // check that the project file 'belongs' to this project.
      // otherwise, prompt the user before overwriting.
      if (!bOwnsNewName && filename.FileExists()) {
         // Ensure that project of same name is not open in another window.
         // fName is the destination file.
         // mFileName is this project.
         // It is possible for mFileName == fName even when this project is not
         // saved to disk, and we then need to check the destination file is not
         // open in another window.
         int mayOverwrite = ( projectFileIO.GetFileName() == fName ) ? 2 : 1;
         for ( auto p : AllProjects{} ) {
            const wxFileName openProjectName{ ProjectFileIO::Get(*p).GetFileName() };
            if (openProjectName.SameAs(fName)) {
               mayOverwrite -= 1;
               if (mayOverwrite == 0)
                  break;
            }
         }

         if (mayOverwrite > 0) {
            /* i18n-hint: In each case, %s is the name
             of the file being overwritten.*/
            auto Message = XO("\
   Do you want to overwrite the project:\n\"%s\"?\n\n\
   If you select \"Yes\" the project\n\"%s\"\n\
   will be irreversibly overwritten.").Format( fName, fName );

            // For safety, there should NOT be an option to hide this warning.
            int result = AudacityMessageBox(
               Message,
               /* i18n-hint: Heading: A warning that a project is about to be overwritten.*/
               XO("Overwrite Project Warning"),
               wxYES_NO | wxNO_DEFAULT | wxICON_WARNING,
               &window);
            if (result == wxNO) {
               continue;
            }
            if (result == wxCANCEL) {
               return false;
            }
         }
         else {
            // Overwrite disallowed. The destination project is open in another window.
            AudacityMessageDialog m(
               nullptr,
               XO("The project was not saved because the selected project is open in another window.\nPlease try again and select an original name."),
               XO("Error Saving Project"),
               wxOK|wxICON_ERROR );
            m.ShowModal();
            continue;
         }
      }

      break;
   } while (bPrompt);


   auto success = DoSave(fName, !bOwnsNewName);
   if (success) {
      FileHistory::Global().Append( projectFileIO.GetFileName() );
   }

   return(success);
}

bool ProjectFileManager::SaveCopy(const FilePath &fileName /* = wxT("") */)
{
   auto &project = mProject;
   auto &projectFileIO = ProjectFileIO::Get(project);
   auto &window = GetProjectFrame(project);
   TitleRestorer Restorer(window, project); // RAII
   wxFileName filename = fileName;
   FilePath defaultSavePath = FileNames::FindDefaultPath(FileNames::Operation::Save);

   if (fileName.empty())
   {
      if (projectFileIO.IsTemporary())
      {
         filename.SetPath(defaultSavePath);
      }
      else
      {
         filename = projectFileIO.GetFileName();
      }
   }

   // Bug 1304: Set a default file path if none was given.  For Save/SaveAs/SaveCopy
   if (!FileNames::IsPathAvailable(filename.GetPath(wxPATH_GET_VOLUME | wxPATH_GET_SEPARATOR)))
   {
      filename.SetPath(defaultSavePath);
   }

   TranslatableString title =
      XO("%sSave Copy of Project \"%s\" As...")
         .Format(Restorer.sProjNumber, Restorer.sProjName);

   bool bPrompt = (project.mBatchMode == 0) || (projectFileIO.GetFileName().empty());
   FilePath fName;

   do
   {
      if (bPrompt)
      {
         // JKC: I removed 'wxFD_OVERWRITE_PROMPT' because we are checking
         // for overwrite ourselves later, and we disallow it.
         // Previously we disallowed overwrite because we would have had 
         // to DELETE the many smaller files too, or prompt to move them.
         // Maybe we could allow it now that we have aup3 format?
         fName = FileNames::SelectFile(FileNames::Operation::Export,
                                       title,
                                       filename.GetPath(),
                                       filename.GetFullName(),
                                       wxT("aup3"),
                                       { FileNames::AudacityProjects },
                                       wxFD_SAVE | wxRESIZE_BORDER,
                                       &window);

         if (fName.empty())
         {
            return false;
         }

         filename = fName;
      };

      filename.SetExt(wxT("aup3"));

      if (TempDirectory::FATFilesystemDenied(filename.GetFullPath(), XO("Projects cannot be saved to FAT drives.")))
      {
         if (project.mBatchMode)
         {
            return false;
         }

         continue;
      }

      if (filename.FileExists())
      {
         // Saving a copy of the project should never overwrite an existing project.
         AudacityMessageDialog m(nullptr,
                                 XO("Saving a copy must not overwrite an existing saved project.\nPlease try again and select an original name."),
                                 XO("Error Saving Copy of Project"),
                                 wxOK | wxICON_ERROR);
         m.ShowModal();

         if (project.mBatchMode)
         {
            return false;
         }

         continue;
      }

      wxULongLong fileSize = wxFileName::GetSize(projectFileIO.GetFileName());

      wxDiskspaceSize_t freeSpace;
      if (wxGetDiskSpace(FileNames::AbbreviatePath(filename.GetFullPath()), NULL, &freeSpace))
      {
         if (freeSpace.GetValue() <= fileSize.GetValue())
         {
            ShowErrorDialog(
               &window,
               XO("Insufficient Disk Space"),
               XO("The project size exceeds the available free space on the target disk.\n\n"
                  "Please select a different disk with more free space."),
               "Error:_Unsuitable_drive"
               );

            continue;
         }
      }

      if (FileNames::IsOnFATFileSystem(filename.GetFullPath()))
      {
         if (fileSize > UINT32_MAX)
         {
            ShowErrorDialog(
               &window,
               XO("Error Saving Project"),
               XO("The project exceeds the maximum size of 4GB when writing to a FAT32 formatted filesystem."),
               "Error:_Unsuitable_drive"
               );

            if (project.mBatchMode)
            {
               return false;
            }

            continue;
         }
      }

      fName = filename.GetFullPath();
      break;
   } while (bPrompt);

   if (!projectFileIO.SaveCopy(fName))
   {
      auto msg = FileException::WriteFailureMessage(fName);
      AudacityMessageDialog m(
         nullptr, msg, XO("Error Saving Project"), wxOK | wxICON_ERROR);

      m.ShowModal();

      return false;
   }

   return true;
}

bool ProjectFileManager::SaveFromTimerRecording(wxFileName fnFile)
{
   auto &project = mProject;
   auto &projectFileIO = ProjectFileIO::Get( project );

   // MY: Will save the project to a NEW location a-la Save As
   // and then tidy up after itself.

   wxString sNewFileName = fnFile.GetFullPath();

   // MY: To allow SaveAs from Timer Recording we need to check what
   // the value of mFileName is before we change it.
   FilePath sOldFilename;
   if (!projectFileIO.IsModified()) {
      sOldFilename = projectFileIO.GetFileName();
   }

   // MY: If the project file already exists then bail out
   // and send populate the message string (pointer) so
   // we can tell the user what went wrong.
   if (wxFileExists(sNewFileName)) {
      return false;
   }

   auto success = DoSave(sNewFileName, true);

   if (success) {
      FileHistory::Global().Append( projectFileIO.GetFileName() );
   }

   return success;
}

void ProjectFileManager::CompactProjectOnClose()
{
   auto &project = mProject;
   auto &projectFileIO = ProjectFileIO::Get(project);

   // Lock all blocks in all tracks of the last saved version, so that
   // the sample blocks aren't deleted from the database when we destroy the
   // sample block objects in memory.
   if (mLastSavedTracks)
   {
      for (auto wt : mLastSavedTracks->Any<WaveTrack>())
      {
         wt->CloseLock();
      }

      // Attempt to compact the project
      projectFileIO.Compact( { mLastSavedTracks.get() } );

      if ( !projectFileIO.WasCompacted() &&
          UndoManager::Get( project ).UnsavedChanges() ) {
         // If compaction failed, we must do some work in case of close
         // without save.  Don't leave the document blob from the last
         // push of undo history, when that undo state may get purged
         // with deletion of some new sample blocks.
         // REVIEW: UpdateSaved() might fail too.  Do we need to test 
         // for that and report it?
         projectFileIO.UpdateSaved( mLastSavedTracks.get() );
      }
   }
}

bool ProjectFileManager::OpenProject()
{
   auto &project = mProject;
   auto &projectFileIO = ProjectFileIO::Get(project);

   return projectFileIO.OpenProject();
}

bool ProjectFileManager::OpenNewProject()
{
   auto &project = mProject;
   auto &projectFileIO = ProjectFileIO::Get(project);

   bool bOK = OpenProject();
   if( !bOK )
   {
<<<<<<< HEAD
      ShowExceptionDialog(
         nullptr,
         XO("Can't open new empty project"),
         XO("Error opening a new empty project"), 
         "FAQ:Errors_opening_a_new_empty_project",
         true, 
         audacity::ToWString(projectFileIO.GetLastLog()));
=======
       auto tmpdir = wxFileName(TempDirectory::UnsavedProjectFileName()).GetPath();

       UnwritableLocationErrorDialog dlg(nullptr, tmpdir);
       dlg.ShowModal();
>>>>>>> db5c7667
   }
   return bOK;
}

void ProjectFileManager::CloseProject()
{
   auto &project = mProject;
   auto &projectFileIO = ProjectFileIO::Get(project);

   projectFileIO.CloseProject();

   // Blocks were locked in CompactProjectOnClose, so DELETE the data structure so that
   // there's no memory leak.
   if (mLastSavedTracks)
   {
      mLastSavedTracks->Clear();
      mLastSavedTracks.reset();
   }
}

// static method, can be called outside of a project
wxArrayString ProjectFileManager::ShowOpenDialog(FileNames::Operation op,
   const FileNames::FileType &extraType )
{
   // Construct the filter
   const auto fileTypes = Importer::Get().GetFileTypes( extraType );

   // Retrieve saved path
   auto path = FileNames::FindDefaultPath(op);

   // Construct and display the file dialog
   wxArrayString selected;

   FileDialogWrapper dlog(nullptr,
      XO("Select one or more files"),
      path,
      wxT(""),
      fileTypes,
      wxFD_OPEN | wxFD_MULTIPLE | wxRESIZE_BORDER);

   dlog.SetFilterIndex( Importer::SelectDefaultOpenType( fileTypes ) );

   int dialogResult = dlog.ShowModal();

   // Convert the filter index to type and save
   auto index = dlog.GetFilterIndex();
   const auto &saveType = fileTypes[ index ];

   Importer::SetDefaultOpenType( saveType );
   Importer::SetLastOpenType( saveType );

   if (dialogResult == wxID_OK) {
      // Return the selected files
      dlog.GetPaths(selected);

      // Remember the directory
      FileNames::UpdateDefaultPath(op, ::wxPathOnly(dlog.GetPath()));
   }

   return selected;
}

// static method, can be called outside of a project
bool ProjectFileManager::IsAlreadyOpen(const FilePath &projPathName)
{
   const wxFileName newProjPathName(projPathName);
   auto start = AllProjects{}.begin(), finish = AllProjects{}.end(),
   iter = std::find_if( start, finish,
      [&]( const AllProjects::value_type &ptr ){
         return newProjPathName.SameAs(wxFileNameWrapper{ ProjectFileIO::Get(*ptr).GetFileName() });
      } );
   if (iter != finish) {
      auto errMsg =
      XO("%s is already open in another window.")
         .Format( newProjPathName.GetName() );
      wxLogError(errMsg.Translation()); //Debug?
      AudacityMessageBox(
         errMsg,
         XO("Error Opening Project"),
         wxOK | wxCENTRE);
      return true;
   }
   return false;
}

AudacityProject *ProjectFileManager::OpenFile( const ProjectChooserFn &chooser,
   const FilePath &fileNameArg, bool addtohistory)
{
   // On Win32, we may be given a short (DOS-compatible) file name on rare
   // occasions (e.g. stuff like "C:\PROGRA~1\AUDACI~1\PROJEC~1.AUP"). We
   // convert these to long file name first.
   auto fileName = PlatformCompatibility::GetLongFileName(fileNameArg);

   // Make sure it isn't already open.
   // Vaughan, 2011-03-25: This was done previously in AudacityProject::OpenFiles()
   //    and AudacityApp::MRUOpen(), but if you open an aup file by double-clicking it
   //    from, e.g., Win Explorer, it would bypass those, get to here with no check,
   //    then open a NEW project from the same data with no warning.
   //    This was reported in http://bugzilla.audacityteam.org/show_bug.cgi?id=137#c17,
   //    but is not really part of that bug. Anyway, prevent it!
   if (IsAlreadyOpen(fileName))
      return nullptr;

   // Data loss may occur if users mistakenly try to open ".aup3.bak" files
   // left over from an unsuccessful save or by previous versions of Audacity.
   // So we always refuse to open such files.
   if (fileName.Lower().EndsWith(wxT(".aup3.bak")))
   {
      AudacityMessageBox(
         XO(
"You are trying to open an automatically created backup file.\nDoing this may result in severe data loss.\n\nPlease open the actual Audacity project file instead."),
         XO("Warning - Backup File Detected"),
         wxOK | wxCENTRE,
         nullptr);
      return nullptr;
   }

   if (!::wxFileExists(fileName)) {
      AudacityMessageBox(
         XO("Could not open file: %s").Format( fileName ),
         XO("Error Opening File"),
         wxOK | wxCENTRE,
         nullptr);
      return nullptr;
   }

   // Following block covers cases other than a project file:
   {
      wxFFile ff(fileName, wxT("rb"));

      auto cleanup = finally([&]
      {
         if (ff.IsOpened())
         {
            ff.Close();
         }
      });

      if (!ff.IsOpened()) {
         AudacityMessageBox(
            XO("Could not open file: %s").Format( fileName ),
            XO("Error opening file"),
            wxOK | wxCENTRE,
            nullptr);
         return nullptr;
      }

      char buf[7];
      auto numRead = ff.Read(buf, 6);
      if (numRead != 6) {
         AudacityMessageBox(
            XO("File may be invalid or corrupted: \n%s").Format( fileName ),
            XO("Error Opening File or Project"),
            wxOK | wxCENTRE,
            nullptr);
         return nullptr;
      }

      if (wxStrncmp(buf, "SQLite", 6) != 0)
      {
         // Not a database
#ifdef EXPERIMENTAL_DRAG_DROP_PLUG_INS
         // Is it a plug-in?
         if (PluginManager::Get().DropFile(fileName)) {
            MenuCreator::RebuildAllMenuBars();
            // Plug-in installation happened, not really opening of a file,
            // so return null
            return nullptr;
         }
#endif
#ifdef USE_MIDI
         if (FileNames::IsMidi(fileName)) {
            auto &project = chooser(false);
            // If this succeeds, indo history is incremented, and it also does
            // ZoomAfterImport:
            if(DoImportMIDI(project, fileName))
               return &project;
            return nullptr;
         }
#endif
         auto &project = chooser(false);
         // Undo history is incremented inside this:
         if (Get(project).Import(fileName)) {
            // Undo history is incremented inside this:
            // Bug 2743: Don't zoom with lof.
            if (!fileName.AfterLast('.').IsSameAs(wxT("lof"), false))
               ProjectWindow::Get(project).ZoomAfterImport(nullptr);
            return &project;
         }
         return nullptr;
      }
   }

   // Disallow opening of .aup3 project files from FAT drives, but only such
   // files, not importable types.  (Bug 2800)
   if (TempDirectory::FATFilesystemDenied(fileName,
      XO("Project resides on FAT formatted drive.\n"
        "Copy it to another drive to open it.")))
   {
      return nullptr;
   }

   auto &project = chooser(true);
   return Get(project).OpenProjectFile(fileName, addtohistory);
}

AudacityProject *ProjectFileManager::OpenProjectFile(
   const FilePath &fileName, bool addtohistory)
{
   auto &project = mProject;
   auto &history = ProjectHistory::Get( project );
   auto &tracks = TrackList::Get( project );
   auto &trackPanel = TrackPanel::Get( project );
   auto &projectFileIO = ProjectFileIO::Get( project );
   auto &window = ProjectWindow::Get( project );

   auto results = ReadProjectFile( fileName );
   const bool bParseSuccess = results.parseSuccess;
   const auto &errorStr = results.errorString;
   const bool err = results.trackError;

   if (bParseSuccess) {
      auto &settings = ProjectSettings::Get( project );
      window.mbInitializingScrollbar = true; // this must precede AS_SetSnapTo
         // to make persistence of the vertical scrollbar position work

      auto &selectionManager = ProjectSelectionManager::Get( project );
      selectionManager.AS_SetSnapTo(settings.GetSnapTo());
      selectionManager.AS_SetSelectionFormat(settings.GetSelectionFormat());
      selectionManager.TT_SetAudioTimeFormat(settings.GetAudioTimeFormat());
      selectionManager.SSBL_SetFrequencySelectionFormatName(
      settings.GetFrequencySelectionFormatName());
      selectionManager.SSBL_SetBandwidthSelectionFormatName(
      settings.GetBandwidthSelectionFormatName());

      SelectionBar::Get( project ).SetRate( settings.GetRate() );

      ProjectHistory::Get( project ).InitialState();
      TrackFocus::Get( project ).Set( *tracks.Any().begin() );
      window.HandleResize();
      trackPanel.Refresh(false);

      // ? Old rationale in this comment no longer applies in 3.0.0, with no
      // more on-demand loading:
      trackPanel.Update(); // force any repaint to happen now,
      // else any asynch calls into the blockfile code will not have
      // finished logging errors (if any) before the call to ProjectFSCK()

      if (addtohistory)
         FileHistory::Global().Append(fileName);
   }

   if (bParseSuccess) {
      if (projectFileIO.IsRecovered())
      {
         // PushState calls AutoSave(), so no longer need to do so here.
         history.PushState(XO("Project was recovered"), XO("Recover"));
      }
      return &project;
   }
   else {
      // Vaughan, 2011-10-30:
      // See first topic at http://bugzilla.audacityteam.org/show_bug.cgi?id=451#c16.
      // Calling mTracks->Clear() with deleteTracks true results in data loss.

      // PRL 2014-12-19:
      // I made many changes for wave track memory management, but only now
      // read the above comment.  I may have invalidated the fix above (which
      // may have spared the files at the expense of leaked memory).  But
      // here is a better way to accomplish the intent, doing like what happens
      // when the project closes:
      for ( auto pTrack : tracks.Any< WaveTrack >() )
         pTrack->CloseLock();

      tracks.Clear(); //tracks.Clear(true);

      wxLogError(wxT("Could not parse file \"%s\". \nError: %s"), fileName, errorStr.Debug());

      projectFileIO.ShowError(
         &window,
         XO("Error Opening Project"),
         errorStr,
         results.helpUrl);

      return nullptr;
   }
}

void
ProjectFileManager::AddImportedTracks(const FilePath &fileName,
                                      TrackHolders &&newTracks)
{
   auto &project = mProject;
   auto &history = ProjectHistory::Get( project );
   auto &projectFileIO = ProjectFileIO::Get( project );
   auto &tracks = TrackList::Get( project );

   std::vector< std::shared_ptr< Track > > results;

   SelectUtilities::SelectNone( project );

   wxFileName fn(fileName);

   bool initiallyEmpty = tracks.empty();
   double newRate = 0;
   wxString trackNameBase = fn.GetName();
   int i = -1;
   
   // Fix the bug 2109.
   // In case the project had soloed tracks before importing,
   // all newly imported tracks are muted.
   const bool projectHasSolo =
      !(tracks.Any<PlayableTrack>() + &PlayableTrack::GetSolo).empty();
   if (projectHasSolo)
   {
      for (auto& track : newTracks)
         for (auto& channel : track)
            channel->SetMute(true);
   }

   // Must add all tracks first (before using Track::IsLeader)
   for (auto &group : newTracks) {
      if (group.empty()) {
         wxASSERT(false);
         continue;
      }
      auto first = group.begin()->get();
      auto nChannels = group.size();
      for (auto &uNewTrack : group) {
         auto newTrack = tracks.Add( uNewTrack );
         results.push_back(newTrack->SharedPointer());
      }
      tracks.GroupChannels(*first, nChannels);
   }
   newTracks.clear();
      
   // Now name them

   // Add numbers to track names only if there is more than one (mono or stereo)
   // track (not necessarily, more than one channel)
   const bool useSuffix =
      make_iterator_range( results.begin() + 1, results.end() )
         .any_of( []( decltype(*results.begin()) &pTrack )
            { return pTrack->IsLeader(); } );

   for (const auto &newTrack : results) {
      if ( newTrack->IsLeader() )
         // Count groups only
         ++i;

      newTrack->SetSelected(true);

      if ( useSuffix )
         newTrack->SetName(trackNameBase + wxString::Format(wxT(" %d" ), i + 1));
      else
         newTrack->SetName(trackNameBase);

      newTrack->TypeSwitch( [&](WaveTrack *wt) {
         if (newRate == 0)
            newRate = wt->GetRate();
      });
   }

   // Automatically assign rate of imported file to whole project,
   // if this is the first file that is imported
   if (initiallyEmpty && newRate > 0) {
      auto &settings = ProjectSettings::Get( project );
      settings.SetRate( newRate );
      SelectionBar::Get( project ).SetRate( newRate );
   }

   history.PushState(XO("Imported '%s'").Format( fileName ),
       XO("Import"));

#if defined(__WXGTK__)
   // See bug #1224
   // The track panel hasn't we been fully created, so the DoZoomFit() will not give
   // expected results due to a window width of zero.  Should be safe to yield here to
   // allow the creation to complete.  If this becomes a problem, it "might" be possible
   // to queue a dummy event to trigger the DoZoomFit().
   wxEventLoopBase::GetActive()->YieldFor(wxEVT_CATEGORY_UI | wxEVT_CATEGORY_USER_INPUT);
#endif

   // If the project was clean and temporary (not permanently saved), then set
   // the filename to the just imported path.
   if (initiallyEmpty && projectFileIO.IsTemporary()) {
      project.SetProjectName(fn.GetName());
      project.SetInitialImportPath(fn.GetPath());
      projectFileIO.SetProjectTitle();
   }

   // Moved this call to higher levels to prevent flicker redrawing everything on each file.
   //   HandleResize();
}

namespace {
bool ImportProject(AudacityProject &dest, const FilePath &fileName)
{
   InvisibleTemporaryProject temp;
   auto &project = temp.Project();

   auto &projectFileIO = ProjectFileIO::Get(project);
   if (!projectFileIO.LoadProject(fileName, false))
      return false;
   auto &srcTracks = TrackList::Get(project);
   auto &destTracks = TrackList::Get(dest);
   for (const Track *pTrack : srcTracks.Any()) {
      auto destTrack = pTrack->PasteInto(dest);
      Track::FinishCopy(pTrack, destTrack.get());
      if (destTrack.use_count() == 1)
         destTracks.Add(destTrack);
   }
   Tags::Get(dest).Merge(Tags::Get(project));

   return true;
}
}

// If pNewTrackList is passed in non-NULL, it gets filled with the pointers to NEW tracks.
bool ProjectFileManager::Import(
   const FilePath &fileName,
   bool addToHistory /* = true */)
{
   auto &project = mProject;
   auto &projectFileIO = ProjectFileIO::Get(project);
   auto oldTags = Tags::Get( project ).shared_from_this();
   bool initiallyEmpty = TrackList::Get(project).empty();
   TrackHolders newTracks;
   TranslatableString errorMessage;

#ifdef EXPERIMENTAL_IMPORT_AUP3
   // Handle AUP3 ("project") files directly
   if (fileName.AfterLast('.').IsSameAs(wxT("aup3"), false)) {
      if (ImportProject(project, fileName)) {
         auto &history = ProjectHistory::Get(project);

         // If the project was clean and temporary (not permanently saved), then set
         // the filename to the just imported path.
         if (initiallyEmpty && projectFileIO.IsTemporary()) {
            wxFileName fn(fileName);
            project.SetProjectName(fn.GetName());
            project.SetInitialImportPath(fn.GetPath());
            projectFileIO.SetProjectTitle();
         }

         history.PushState(XO("Imported '%s'").Format(fileName), XO("Import"));

         if (addToHistory) {
            FileHistory::Global().Append(fileName);
         }
      }
      else {
         errorMessage = projectFileIO.GetLastError();
         if (errorMessage.empty()) {
            errorMessage = XO("Failed to import project");
         }

         // Additional help via a Help button links to the manual.
         ShowErrorDialog(&GetProjectFrame( project ),XO("Error Importing"),
                         errorMessage, wxT("Importing_Audio"));
      }

      return false;
   }
#endif

   {
      // Backup Tags, before the import.  Be prepared to roll back changes.
      bool committed = false;
      auto cleanup = finally([&]{
         if ( !committed )
            Tags::Set( project, oldTags );
      });
      auto newTags = oldTags->Duplicate();
      Tags::Set( project, newTags );

#ifndef EXPERIMENTAL_IMPORT_AUP3
      // Handle AUP3 ("project") files specially
      if (fileName.AfterLast('.').IsSameAs(wxT("aup3"), false)) {
         ShowErrorDialog(&GetProjectFrame( project ), XO("Error Importing"),
            XO( "Cannot import AUP3 format.  Use File > Open instead"),
            wxT("File_Menu"));
         return false;
      }
#endif
      bool success = Importer::Get().Import(project, fileName,
                                            &WaveTrackFactory::Get( project ),
                                            newTracks,
                                            newTags.get(),
                                            errorMessage);
      if (!errorMessage.empty()) {
         // Error message derived from Importer::Import
         // Additional help via a Help button links to the manual.
         ShowErrorDialog(&GetProjectFrame( project ), XO("Error Importing"),
                         errorMessage, wxT("Importing_Audio"));
      }
      if (!success)
         return false;

      if (addToHistory) {
         FileHistory::Global().Append(fileName);
      }

      // no more errors, commit
      committed = true;
   }

   // for LOF ("list of files") files, do not import the file as if it
   // were an audio file itself
   if (fileName.AfterLast('.').IsSameAs(wxT("lof"), false)) {
      // PRL: don't redundantly do the steps below, because we already
      // did it in case of LOF, because of some weird recursion back to this
      // same function.  I think this should be untangled.

      // So Undo history push is not bypassed, despite appearances.
      return false;
   }

   // Handle AUP ("legacy project") files directly
   if (fileName.AfterLast('.').IsSameAs(wxT("aup"), false)) {
      // If the project was clean and temporary (not permanently saved), then set
      // the filename to the just imported path.
      if (initiallyEmpty && projectFileIO.IsTemporary()) {
         wxFileName fn(fileName);
         project.SetProjectName(fn.GetName());
         project.SetInitialImportPath(fn.GetPath());
         projectFileIO.SetProjectTitle();
      }

      auto &history = ProjectHistory::Get( project );

      history.PushState(XO("Imported '%s'").Format( fileName ), XO("Import"));

      return true;
   }

   // PRL: Undo history is incremented inside this:
   AddImportedTracks(fileName, std::move(newTracks));

   return true;
}

#include "Clipboard.h"
#include "ShuttleGui.h"
#include "widgets/HelpSystem.h"

// Compact dialog
namespace {
class CompactDialog : public wxDialogWrapper
{
public:
   CompactDialog(TranslatableString text)
   :  wxDialogWrapper(nullptr, wxID_ANY, XO("Compact Project"))
   {
      ShuttleGui S(this, eIsCreating);

      S.StartVerticalLay(true);
      {
         S.AddFixedText(text, false, 500);

         S.AddStandardButtons(eYesButton | eNoButton | eHelpButton);
      }
      S.EndVerticalLay();

      FindWindowById(wxID_YES, this)->Bind(wxEVT_BUTTON, &CompactDialog::OnYes, this);
      FindWindowById(wxID_NO, this)->Bind(wxEVT_BUTTON, &CompactDialog::OnNo, this);
      FindWindowById(wxID_HELP, this)->Bind(wxEVT_BUTTON, &CompactDialog::OnGetURL, this);

      Layout();
      Fit();
      Center();
   }

   void OnYes(wxCommandEvent &WXUNUSED(evt))
   {
      EndModal(wxYES);
   }

   void OnNo(wxCommandEvent &WXUNUSED(evt))
   {
      EndModal(wxNO);
   }

   void OnGetURL(wxCommandEvent &WXUNUSED(evt))
   {
      HelpSystem::ShowHelp(this, L"File_Menu:_Compact_Project", true);
   }
};
}

void ProjectFileManager::Compact()
{
   auto &project = mProject;
   auto &undoManager = UndoManager::Get(project);
   auto &clipboard = Clipboard::Get();
   auto &projectFileIO = ProjectFileIO::Get(project);
   bool isBatch = project.mBatchMode > 0;

   // Purpose of this is to remove the -wal file.
   projectFileIO.ReopenProject();

   auto savedState = undoManager.GetSavedState();
   const auto currentState = undoManager.GetCurrentState();
   if (savedState < 0) {
      undoManager.StateSaved();
      savedState = undoManager.GetSavedState();
      if (savedState < 0) {
         wxASSERT(false);
         savedState = 0;
      }
   }
   const auto least = std::min<size_t>(savedState, currentState);
   const auto greatest = std::max<size_t>(savedState, currentState);
   std::vector<const TrackList*> trackLists;
   auto fn = [&](auto& elem){
      trackLists.push_back(elem.state.tracks.get()); };
   undoManager.VisitStates(fn, least, 1 + least);
   if (least != greatest)
      undoManager.VisitStates(fn, greatest, 1 + greatest);

   int64_t total = projectFileIO.GetTotalUsage();
   int64_t used = projectFileIO.GetCurrentUsage(trackLists);

   auto before = wxFileName::GetSize(projectFileIO.GetFileName());

   CompactDialog dlg(
         XO("Compacting this project will free up disk space by removing unused bytes within the file.\n\n"
            "There is %s of free disk space and this project is currently using %s.\n"
            "\n"
            "If you proceed, the current Undo/Redo History and clipboard contents will be discarded "
            "and you will recover approximately %s of disk space.\n"
            "\n"
            "Do you want to continue?")
         .Format(Internat::FormatSize(projectFileIO.GetFreeDiskSpace()),
                  Internat::FormatSize(before.GetValue()),
                  Internat::FormatSize(total - used)));
   if (isBatch || dlg.ShowModal() == wxYES)
   {
      // We can remove redo states, if they are after the saved state.
      undoManager.RemoveStates(1 + greatest, undoManager.GetNumStates());

      // We can remove all states between the current and the last saved.
      if (least < greatest)
         undoManager.RemoveStates(least + 1, greatest);

      // We can remove all states before the current and the last saved.
      undoManager.RemoveStates(0, least);

      // And clear the clipboard, if needed
      if (&mProject == clipboard.Project().lock().get())
         clipboard.Clear();

      // Refresh the before space usage since it may have changed due to the
      // above actions.
      auto before = wxFileName::GetSize(projectFileIO.GetFileName());

      projectFileIO.Compact(trackLists, true);

      auto after = wxFileName::GetSize(projectFileIO.GetFileName());

      if (!isBatch)
      {
         AudacityMessageBox(
            XO("Compacting actually freed %s of disk space.")
            .Format(Internat::FormatSize((before - after).GetValue())),
            XO("Compact Project"));
      }

      undoManager.RenameState( undoManager.GetCurrentState(),
         XO("Compacted project file"),
         XO("Compact") );
   }
}<|MERGE_RESOLUTION|>--- conflicted
+++ resolved
@@ -774,20 +774,10 @@
    bool bOK = OpenProject();
    if( !bOK )
    {
-<<<<<<< HEAD
-      ShowExceptionDialog(
-         nullptr,
-         XO("Can't open new empty project"),
-         XO("Error opening a new empty project"), 
-         "FAQ:Errors_opening_a_new_empty_project",
-         true, 
-         audacity::ToWString(projectFileIO.GetLastLog()));
-=======
        auto tmpdir = wxFileName(TempDirectory::UnsavedProjectFileName()).GetPath();
 
        UnwritableLocationErrorDialog dlg(nullptr, tmpdir);
        dlg.ShowModal();
->>>>>>> db5c7667
    }
    return bOK;
 }
