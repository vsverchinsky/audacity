--- conflicted
+++ resolved
@@ -25,11 +25,7 @@
 class DevicePrefs final : public PrefsPanel
 {
  public:
-<<<<<<< HEAD
-   DevicePrefs(wxWindow * parent, int Options = 0);
-=======
-   DevicePrefs(wxWindow * parent, wxWindowID winid);
->>>>>>> af54ac9c
+   DevicePrefs(wxWindow * parent, wxWindowID winid, int Options=0);
    virtual ~DevicePrefs();
    bool Commit() override;
    wxString HelpPageName() override;
