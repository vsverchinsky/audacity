/**********************************************************************

Audacity: A Digital Audio Editor

ProjectAudioManager.cpp

Paul Licameli split from ProjectManager.cpp

**********************************************************************/


#include "ProjectAudioManager.h"

#include <wx/app.h>
#include <wx/frame.h>
#include <wx/statusbr.h>
#include <algorithm>
#include <numeric>

#include "AudioIO.h"
#include "BasicUI.h"
#include "CommandManager.h"
#include "CommonCommandFlags.h"
#include "DefaultPlaybackPolicy.h"
#include "Meter.h"
#include "Mix.h"
#include "PendingTracks.h"
#include "Project.h"
#include "ProjectAudioIO.h"
#include "ProjectFileIO.h"
#include "ProjectHistory.h"
#include "ProjectRate.h"
#include "ProjectStatus.h"
#include "ProjectWindows.h"
#include "ScrubState.h"
#include "TrackFocus.h"
#include "prefs/TracksPrefs.h"
#include "TransportUtilities.h"
#include "UndoManager.h"
#include "ViewInfo.h"
#include "Viewport.h"
#include "WaveClip.h"
#include "WaveTrack.h"
#include "toolbars/ToolManager.h"
#include "tracks/ui/Scrubbing.h"
#include "tracks/ui/ChannelView.h"
#include "widgets/MeterPanelBase.h"
#include "AudacityMessageBox.h"


static AudacityProject::AttachedObjects::RegisteredFactory
sProjectAudioManagerKey {
   []( AudacityProject &project ) {
      return std::make_shared< ProjectAudioManager >( project );
   }
};

ProjectAudioManager &ProjectAudioManager::Get( AudacityProject &project )
{
   return project.AttachedObjects::Get< ProjectAudioManager >(
      sProjectAudioManagerKey );
}

const ProjectAudioManager &ProjectAudioManager::Get(
   const AudacityProject &project )
{
   return Get( const_cast< AudacityProject & >( project ) );
}

ProjectAudioManager::ProjectAudioManager( AudacityProject &project )
   : mProject{ project }
{
   static ProjectStatus::RegisteredStatusWidthFunction
      registerStatusWidthFunction{ StatusWidthFunction };
   mCheckpointFailureSubscription = ProjectFileIO::Get(project)
      .Subscribe(*this, &ProjectAudioManager::OnCheckpointFailure);
}

ProjectAudioManager::~ProjectAudioManager() = default;

static TranslatableString FormatRate( int rate )
{
   if (rate > 0) {
      return XO("Actual Rate: %d").Format( rate );
   }
   else
      // clear the status field
      return {};
}

auto ProjectAudioManager::StatusWidthFunction(
   const AudacityProject &project, StatusBarField field )
   -> ProjectStatus::StatusWidthResult
{
   if ( field == rateStatusBarField ) {
      auto &audioManager = ProjectAudioManager::Get( project );
      int rate = audioManager.mDisplayedRate;
      return {
         { { FormatRate( rate ) } },
         50
      };
   }
   return {};
}

namespace {
// The implementation is general enough to allow backwards play too
class CutPreviewPlaybackPolicy final : public PlaybackPolicy {
public:
   CutPreviewPlaybackPolicy(
      double gapLeft, //!< Lower bound track time of of elision
      double gapLength //!< Non-negative track duration
   );
   ~CutPreviewPlaybackPolicy() override;

   void Initialize(PlaybackSchedule &schedule, double rate) override;

   bool Done(PlaybackSchedule &schedule, unsigned long) override;

   double OffsetSequenceTime( PlaybackSchedule &schedule, double offset ) override;

   PlaybackSlice GetPlaybackSlice(
      PlaybackSchedule &schedule, size_t available) override;

   std::pair<double, double> AdvancedTrackTime( PlaybackSchedule &schedule,
      double trackTime, size_t nSamples) override;

   bool RepositionPlayback(
      PlaybackSchedule &schedule, const Mixers &playbackMixers,
      size_t frames, size_t available) override;

private:
   double GapStart() const
   { return mReversed ? mGapLeft + mGapLength : mGapLeft; }
   double GapEnd() const
   { return mReversed ? mGapLeft : mGapLeft + mGapLength; }
   bool AtOrBefore(double trackTime1, double trackTime2) const
   { return mReversed ? trackTime1 >= trackTime2 : trackTime1 <= trackTime2; }

   //! Fixed at construction time; these are a track time and duration
   const double mGapLeft, mGapLength;

   //! Starting and ending track times set in Initialize()
   double mStart = 0, mEnd = 0;

   // Non-negative real time durations
   double mDuration1 = 0, mDuration2 = 0;
   double mInitDuration1 = 0, mInitDuration2 = 0;

   bool mDiscontinuity{ false };
   bool mReversed{ false };
};

CutPreviewPlaybackPolicy::CutPreviewPlaybackPolicy(
   double gapLeft, double gapLength)
: mGapLeft{ gapLeft }, mGapLength{ gapLength }
{
   wxASSERT(gapLength >= 0.0);
}

CutPreviewPlaybackPolicy::~CutPreviewPlaybackPolicy() = default;

void CutPreviewPlaybackPolicy::Initialize(
   PlaybackSchedule &schedule, double rate)
{
   PlaybackPolicy::Initialize(schedule, rate);

   // Examine mT0 and mT1 in the schedule only now; ignore changes during play
   double left = mStart = schedule.mT0;
   double right = mEnd = schedule.mT1;
   mReversed = left > right;
   if (mReversed)
      std::swap(left, right);

   if (left < mGapLeft)
      mDuration1 = schedule.ComputeWarpedLength(left, mGapLeft);
   const auto gapEnd = mGapLeft + mGapLength;
   if (gapEnd < right)
      mDuration2 = schedule.ComputeWarpedLength(gapEnd, right);
   if (mReversed)
      std::swap(mDuration1, mDuration2);
   if (sampleCount(mDuration2 * rate) == 0)
      mDuration2 = mDuration1, mDuration1 = 0;
   mInitDuration1 = mDuration1;
   mInitDuration2 = mDuration2;
}

bool CutPreviewPlaybackPolicy::Done(PlaybackSchedule &schedule, unsigned long)
{
   //! Called in the PortAudio thread
   auto diff = schedule.GetSequenceTime() - mEnd;
   if (mReversed)
      diff *= -1;
   return sampleCount(diff * mRate) >= 0;
}

double CutPreviewPlaybackPolicy::OffsetSequenceTime(
   PlaybackSchedule &schedule, double offset )
{
   // Compute new time by applying the offset, jumping over the gap
   auto time = schedule.GetSequenceTime();
   if (offset >= 0) {
      auto space = std::clamp(mGapLeft - time, 0.0, offset);
      time += space;
      offset -= space;
      if (offset > 0)
         time = std::max(time, mGapLeft + mGapLength) + offset;
   }
   else {
      auto space = std::clamp(mGapLeft + mGapLength - time, offset, 0.0);
      time += space;
      offset -= space;
      if (offset < 0)
         time = std::min(time, mGapLeft) + offset;
   }
   time = std::clamp(time, std::min(mStart, mEnd), std::max(mStart, mEnd));

   // Reset the durations
   mDiscontinuity = false;
   mDuration1 = mInitDuration1;
   mDuration2 = mInitDuration2;
   if (AtOrBefore(time, GapStart()))
      mDuration1 = std::max(0.0,
         mDuration1 - fabs(schedule.ComputeWarpedLength(mStart, time)));
   else {
      mDuration1 = 0;
      mDuration2 = std::max(0.0,
         mDuration2 - fabs(schedule.ComputeWarpedLength(GapEnd(), time)));
   }

   return time;
}

PlaybackSlice CutPreviewPlaybackPolicy::GetPlaybackSlice(
   PlaybackSchedule &, size_t available)
{
   size_t frames = available;
   size_t toProduce = frames;
   sampleCount samples1(mDuration1 * mRate + 0.5);
   if (samples1 > 0 && samples1 < frames)
      // Shorter slice than requested, up to the discontinuity
      toProduce = frames = samples1.as_size_t();
   else if (samples1 == 0) {
      sampleCount samples2(mDuration2 * mRate + 0.5);
      if (samples2 < frames) {
         toProduce = samples2.as_size_t();
         // Produce some extra silence so that the time queue consumer can
         // satisfy its end condition
         frames = std::min(available, toProduce + TimeQueueGrainSize + 1);
      }
   }
   return { available, frames, toProduce };
}

std::pair<double, double> CutPreviewPlaybackPolicy::AdvancedTrackTime(
   PlaybackSchedule &schedule, double trackTime, size_t nSamples)
{
   auto realDuration = nSamples / mRate;
   if (mDuration1 > 0) {
      mDuration1 = std::max(0.0, mDuration1 - realDuration);
      if (sampleCount(mDuration1 * mRate) == 0) {
         mDuration1 = 0;
         mDiscontinuity = true;
         return { GapStart(), GapEnd() };
      }
   }
   else
      mDuration2 = std::max(0.0, mDuration2 - realDuration);
   if (mReversed)
      realDuration *= -1;
   const double time = schedule.SolveWarpedLength(trackTime, realDuration);

   if ( mReversed ? time <= mEnd : time >= mEnd )
      return {mEnd, std::numeric_limits<double>::infinity()};
   else
      return {time, time};
}

bool CutPreviewPlaybackPolicy::RepositionPlayback( PlaybackSchedule &,
   const Mixers &playbackMixers, size_t, size_t )
{
   if (mDiscontinuity) {
      mDiscontinuity = false;
      auto newTime = GapEnd();
      for (auto &pMixer : playbackMixers)
         pMixer->Reposition(newTime, true);
      // Tell SequenceBufferExchange that we aren't done yet
      return false;
   }
   return true;
}
}

int ProjectAudioManager::PlayPlayRegion(const SelectedRegion &selectedRegion,
                                   const AudioIOStartStreamOptions &options,
                                   PlayMode mode,
                                   bool backwards /* = false */)
{
   auto &projectAudioManager = *this;
   bool canStop = projectAudioManager.CanStopAudioStream();

   if ( !canStop )
      return -1;

   auto &pStartTime = options.pStartTime;

   bool nonWaveToo = options.playNonWaveTracks;

   // Uncomment this for laughs!
   // backwards = true;

   double t0 = selectedRegion.t0();
   double t1 = selectedRegion.t1();
   // SelectedRegion guarantees t0 <= t1, so we need another boolean argument
   // to indicate backwards play.
   const bool newDefault = (mode == PlayMode::loopedPlay);

   if (backwards)
      std::swap(t0, t1);

   projectAudioManager.SetLooping( mode == PlayMode::loopedPlay );
   projectAudioManager.SetCutting( mode == PlayMode::cutPreviewPlay );

   bool success = false;

   auto gAudioIO = AudioIO::Get();
   if (gAudioIO->IsBusy())
      return -1;

   const bool cutpreview = mode == PlayMode::cutPreviewPlay;
   if (cutpreview && t0==t1)
      return -1; /* msmeyer: makes no sense */

   AudacityProject *p = &mProject;

   auto &tracks = TrackList::Get(*p);

   mLastPlayMode = mode;

   bool hasaudio;
   if (nonWaveToo)
      hasaudio = ! tracks.Any<PlayableTrack>().empty();
   else
      hasaudio = ! tracks.Any<WaveTrack>().empty();

   double latestEnd = tracks.GetEndTime();

   if (!hasaudio)
      return -1;  // No need to continue without audio tracks

#if defined(EXPERIMENTAL_SEEK_BEHIND_CURSOR)
   double initSeek = 0.0;
#endif
   double loopOffset = 0.0;

   if (t1 == t0) {
      if (newDefault) {
         const auto &selectedRegion = ViewInfo::Get( *p ).selectedRegion;
         // play selection if there is one, otherwise
         // set start of play region to project start,
         // and loop the project from current play position.

         if ((t0 > selectedRegion.t0()) && (t0 < selectedRegion.t1())) {
            t0 = selectedRegion.t0();
            t1 = selectedRegion.t1();
         }
         else {
            // loop the entire project
            // Bug2347, loop playback from cursor position instead of project start
            loopOffset = t0 - tracks.GetStartTime();
            if (!pStartTime)
               // TODO move this reassignment elsewhere so we don't need an
               // ugly mutable member
               pStartTime.emplace(loopOffset);
            t0 = tracks.GetStartTime();
            t1 = tracks.GetEndTime();
         }
      } else {
         // move t0 to valid range
         if (t0 < 0) {
            t0 = tracks.GetStartTime();
         }
         else if (t0 > tracks.GetEndTime()) {
            t0 = tracks.GetEndTime();
         }
#if defined(EXPERIMENTAL_SEEK_BEHIND_CURSOR)
         else {
            initSeek = t0;         //AC: initSeek is where playback will 'start'
            if (!pStartTime)
               pStartTime.emplace(initSeek);
            t0 = tracks.GetStartTime();
         }
#endif
      }
      t1 = tracks.GetEndTime();
   }
   else {
      // maybe t1 < t0, with backwards scrubbing for instance
      if (backwards)
         std::swap(t0, t1);

      t0 = std::max(0.0, std::min(t0, latestEnd));
      t1 = std::max(0.0, std::min(t1, latestEnd));

      if (backwards)
         std::swap(t0, t1);
   }

   int token = -1;

   if (t1 != t0) {
      if (cutpreview) {
         const double tless = std::min(t0, t1);
         const double tgreater = std::max(t0, t1);
         double beforeLen, afterLen;
         gPrefs->Read(wxT("/AudioIO/CutPreviewBeforeLen"), &beforeLen, 2.0);
         gPrefs->Read(wxT("/AudioIO/CutPreviewAfterLen"), &afterLen, 1.0);
         double tcp0 = tless-beforeLen;
         const double diff = tgreater - tless;
         double tcp1 = tgreater+afterLen;
         if (backwards)
            std::swap(tcp0, tcp1);
         AudioIOStartStreamOptions myOptions = options;
         myOptions.policyFactory =
            [tless, diff](auto&) -> std::unique_ptr<PlaybackPolicy> {
               return std::make_unique<CutPreviewPlaybackPolicy>(tless, diff);
            };
         token = gAudioIO->StartStream(
            MakeTransportTracks(TrackList::Get(*p), false, nonWaveToo),
            tcp0, tcp1, tcp1, myOptions);
      }
      else {
         double mixerLimit = t1;
         if (newDefault) {
            mixerLimit = latestEnd;
            if (pStartTime && *pStartTime >= t1)
               t1 = latestEnd;
         }
         token = gAudioIO->StartStream(
            MakeTransportTracks(tracks, false, nonWaveToo),
            t0, t1, mixerLimit, options);
      }
      if (token != 0) {
         success = true;
         ProjectAudioIO::Get(*p).SetAudioIOToken(token);
      }
      else {
         // Bug1627 (part of it):
         // infinite error spew when trying to start scrub:
         // Problem was that the error dialog yields to events,
         // causing recursion to this function in the scrub timer
         // handler!  Easy fix, just delay the user alert instead.
         auto &window = GetProjectFrame( mProject );
         window.CallAfter( [&]{
            using namespace BasicUI;
            // Show error message if stream could not be opened
            ShowErrorDialog( *ProjectFramePlacement(&mProject),
               XO("Error"),
               XO("Error opening sound device.\nTry changing the audio host, playback device and the project sample rate."),
               wxT("Error_opening_sound_device"),
               ErrorDialogOptions{ ErrorDialogType::ModalErrorReport } );
         });
      }
   }

   if (!success)
      return -1;

   return token;
}

void ProjectAudioManager::PlayCurrentRegion(bool newDefault /* = false */,
                                       bool cutpreview /* = false */)
{
   auto &projectAudioManager = *this;
   bool canStop = projectAudioManager.CanStopAudioStream();

   if ( !canStop )
      return;

   AudacityProject *p = &mProject;

   {

      const auto &playRegion = ViewInfo::Get( *p ).playRegion;

      if (newDefault)
         cutpreview = false;
      auto options = ProjectAudioIO::GetDefaultOptions(*p, newDefault);
      if (cutpreview)
         options.envelope = nullptr;
      auto mode =
         cutpreview ? PlayMode::cutPreviewPlay
         : newDefault ? PlayMode::loopedPlay
         : PlayMode::normalPlay;
      PlayPlayRegion(SelectedRegion(playRegion.GetStart(), playRegion.GetEnd()),
                     options,
                     mode);
   }
}

void ProjectAudioManager::Stop(bool stopStream /* = true*/)
{
   AudacityProject *project = &mProject;
   auto &projectAudioManager = *this;
   bool canStop = projectAudioManager.CanStopAudioStream();

   if ( !canStop )
      return;

   if(project) {
      // Let scrubbing code do some appearance change
      auto &scrubber = Scrubber::Get( *project );
      scrubber.StopScrubbing();
   }

   auto gAudioIO = AudioIO::Get();

   auto cleanup = finally( [&]{
      projectAudioManager.SetStopping( false );
   } );

   if (stopStream && gAudioIO->IsBusy()) {
      // flag that we are stopping
      projectAudioManager.SetStopping( true );
      // Allow UI to update for that
      while( wxTheApp->ProcessIdle() )
         ;
   }

   if(stopStream)
      gAudioIO->StopStream();

   projectAudioManager.SetLooping( false );
   projectAudioManager.SetCutting( false );

   #ifdef EXPERIMENTAL_AUTOMATED_INPUT_LEVEL_ADJUSTMENT
      gAudioIO->AILADisable();
   #endif

   projectAudioManager.SetPausedOff();
   //Make sure you tell gAudioIO to unpause
   gAudioIO->SetPaused( false );

   // So that we continue monitoring after playing or recording.
   // also clean the MeterQueues
   if( project ) {
      auto &projectAudioIO = ProjectAudioIO::Get( *project );
      auto meter = projectAudioIO.GetPlaybackMeter();
      if( meter ) {
         meter->Clear();
      }

      meter = projectAudioIO.GetCaptureMeter();
      if( meter ) {
         meter->Clear();
      }
   }

   // To do: eliminate this, use an event instead
   const auto toolbar = ToolManager::Get( *project ).GetToolBar(wxT("Scrub"));
   if (toolbar)
      toolbar->EnableDisableButtons();
}


WritableSampleTrackArray ProjectAudioManager::ChooseExistingRecordingTracks(
   AudacityProject &proj, bool selectedOnly, double targetRate)
{
   auto p = &proj;
   size_t recordingChannels = std::max(0, AudioIORecordChannels.Read());
   bool strictRules = (recordingChannels <= 2);

   // Iterate over all wave tracks, or over selected wave tracks only.
   // If target rate was specified, ignore all tracks with other rates.
   //
   // In the usual cases of one or two recording channels, seek a first-fit
   // unbroken sub-sequence for which the total number of channels matches the
   // required number exactly.  Never drop inputs or fill only some channels
   // of a track.
   //
   // In case of more than two recording channels, choose tracks only among the
   // selected.  Simply take the earliest wave tracks, until the number of
   // channels is enough.  If there are fewer channels than inputs, but at least
   // one channel, then some of the input channels will be dropped.
   //
   // Resulting tracks may be non-consecutive within the list of all tracks
   // (there may be non-wave tracks between, or non-selected tracks when
   // considering selected tracks only.)

   if (!strictRules && !selectedOnly)
      return {};

   auto &trackList = TrackList::Get(*p);
   WritableSampleTrackArray candidates;
   std::vector<unsigned> channelCounts;
   size_t totalChannels = 0;
   const auto range = trackList.Any<WaveTrack>();
   for (auto candidate : selectedOnly ? range + &Track::IsSelected : range) {
      if (targetRate != RATE_NOT_SELECTED && candidate->GetRate() != targetRate)
         continue;

      // count channels in this track
      const auto nChannels = candidate->NChannels();
      if (strictRules && nChannels > recordingChannels) {
         // The recording would under-fill this track's channels
         // Can't use any partial accumulated results
         // either.  Keep looking.
         candidates.clear();
         channelCounts.clear();
         totalChannels = 0;
         continue;
      }
      else {
         // Might use this but may have to discard some of the accumulated
         while(strictRules &&
               nChannels + totalChannels > recordingChannels) {
            candidates.erase(candidates.begin());
            auto nOldChannels = channelCounts[0];
            assert(nOldChannels > 0);
            channelCounts.erase(channelCounts.begin());
            totalChannels -= nOldChannels;
         }
         candidates.push_back(candidate->SharedPointer<WaveTrack>());
         channelCounts.push_back(nChannels);
         totalChannels += nChannels;
         if (totalChannels >= recordingChannels)
            // Done!
            return candidates;
      }
   }

   if (!strictRules && !candidates.empty())
      // good enough
      return candidates;

   // If the loop didn't exit early, we could not find enough channels
   return {};
}

/*! @excsafety{Strong} -- For state of current project's tracks */
void ProjectAudioManager::OnRecord(bool altAppearance)
{
   bool bPreferNewTrack;
   gPrefs->Read("/GUI/PreferNewTrackRecord", &bPreferNewTrack, false);
   const bool appendRecord = (altAppearance == bPreferNewTrack);

   // Code from CommandHandler start...
   AudacityProject *p = &mProject;

   if (p) {
      const auto &selectedRegion = ViewInfo::Get( *p ).selectedRegion;
      double t0 = selectedRegion.t0();
      double t1 = selectedRegion.t1();
      // When no time selection, recording duration is 'unlimited'.
      if (t1 == t0)
         t1 = DBL_MAX;

      auto options = ProjectAudioIO::GetDefaultOptions(*p);
      WritableSampleTrackArray existingTracks;

      // Checking the selected tracks: counting them and
      // making sure they all have the same rate
      const auto selectedTracks{ GetPropertiesOfSelected(*p) };
      const int rateOfSelected{ selectedTracks.rateOfSelected };
      const bool anySelected{ selectedTracks.anySelected };
      const bool allSameRate{ selectedTracks.allSameRate };

      if (!allSameRate) {
         AudacityMessageBox(XO("The tracks selected "
            "for recording must all have the same sampling rate"),
            XO("Mismatched Sampling Rates"),
            wxICON_ERROR | wxCENTRE);

         return;
      }

      if (appendRecord) {
         // Try to find wave tracks to record into.  (If any are selected,
         // try to choose only from them; else if wave tracks exist, may record into any.)
         existingTracks = ChooseExistingRecordingTracks(*p, true, rateOfSelected);
         if (!existingTracks.empty())
            t0 = std::max(t0,
               TrackList::Get(*p).Selected<const WaveTrack>()
                  .max(&Track::GetEndTime));
         else {
            if (anySelected && rateOfSelected != options.rate) {
               AudacityMessageBox(XO(
                  "Too few tracks are selected for recording at this sample rate.\n"
                  "(Audacity requires two channels at the same sample rate for\n"
                  "each stereo track)"),
                  XO("Too Few Compatible Tracks Selected"),
                  wxICON_ERROR | wxCENTRE);

               return;
            }

            existingTracks = ChooseExistingRecordingTracks(*p, false, options.rate);
            if (!existingTracks.empty())
            {
               const auto endTime = accumulate(
                  existingTracks.begin(), existingTracks.end(),
                  std::numeric_limits<double>::lowest(),
                  [](double acc, auto &pTrack) {
                     return std::max(acc, pTrack->GetEndTime());
                  }
               );

               //If there is a suitable track, then adjust t0 so
               //that recording not starts before the end of that track
               t0 = std::max(t0, endTime);
            }
            // If suitable tracks still not found, will record into NEW ones,
            // starting with t0
         }

         // Whether we decided on NEW tracks or not:
         if (t1 <= selectedRegion.t0() && selectedRegion.t1() > selectedRegion.t0()) {
            t1 = selectedRegion.t1();   // record within the selection
         }
         else {
            t1 = DBL_MAX;        // record for a long, long time
         }
      }

      TransportSequences transportTracks;
      if (UseDuplex()) {
         // Remove recording tracks from the list of tracks for duplex ("overdub")
         // playback.
         /* TODO: set up stereo tracks if that is how the user has set up
          * their preferences, and choose sample format based on prefs */
         transportTracks =
            MakeTransportTracks(TrackList::Get( *p ), false, true);
         for (const auto &wt : existingTracks) {
            auto end = transportTracks.playbackSequences.end();
            auto it = std::find_if(
               transportTracks.playbackSequences.begin(), end,
               [&wt](const auto& playbackSequence) {
                  return playbackSequence->FindChannelGroup() ==
                         wt->FindChannelGroup();
               });
            if (it != end)
               transportTracks.playbackSequences.erase(it);
         }
      }

      std::copy(existingTracks.begin(), existingTracks.end(),
         back_inserter(transportTracks.captureSequences));

      if (rateOfSelected != RATE_NOT_SELECTED)
         options.rate = rateOfSelected;

      DoRecord(*p, transportTracks, t0, t1, altAppearance, options);
   }
}

bool ProjectAudioManager::UseDuplex()
{
   bool duplex;
   gPrefs->Read(wxT("/AudioIO/Duplex"), &duplex, true);
   return duplex;
}

bool ProjectAudioManager::DoRecord(AudacityProject &project,
   const TransportSequences &sequences,
   double t0, double t1,
   bool altAppearance,
   const AudioIOStartStreamOptions &options)
{
   auto &projectAudioManager = *this;

   CommandFlag flags = AlwaysEnabledFlag; // 0 means recalc flags.

   // NB: The call may have the side effect of changing flags.
   bool allowed = CommandManager::Get(project).TryToMakeActionAllowed(
      flags,
      AudioIONotBusyFlag() | CanStopAudioStreamFlag());

   if (!allowed)
      return false;
   // ...end of code from CommandHandler.

   auto gAudioIO = AudioIO::Get();
   if (gAudioIO->IsBusy())
      return false;

   projectAudioManager.SetAppending(!altAppearance);

   bool success = false;

   auto transportSequences = sequences;

   // Will replace any given capture tracks with temporaries
   transportSequences.captureSequences.clear();

   const auto p = &project;
   auto &trackList = TrackList::Get(project);

   bool appendRecord = !sequences.captureSequences.empty();

   auto insertEmptyInterval = [&](WaveTrack &track, double t0) {
      wxString name;
      for (auto i = 1; ; ++i) {
         //i18n-hint a numerical suffix added to distinguish otherwise like-named clips when new record started
         name = XC("%s #%d", "clip name template")
            .Format(track.GetName(), i).Translation();
         if (track.FindClipByName(name) == nullptr)
            break;
      }

      auto clip = track.CreateWideClip(t0, name);
      // So that the empty clip is not skipped for insertion:
      clip->SetIsPlaceholder(true);
      track.InsertInterval(clip);
      clip->SetIsPlaceholder(false);
   };

   auto &pendingTracks = PendingTracks::Get(project);

   {
      if (appendRecord) {
         // Append recording:
         // Pad selected/all wave tracks to make them all the same length
         for (const auto &sequence : sequences.captureSequences) {
            WaveTrack *wt{};
            if (!(wt = dynamic_cast<WaveTrack *>(sequence.get()))) {
               assert(false);
               continue;
            }
            if (!wt->IsLeader())
               continue;
            auto endTime = wt->GetEndTime();

            // If the track was chosen for recording and playback both,
            // remember the original in preroll tracks, before making the
            // pending replacement.
            const auto shared = wt->SharedPointer<WaveTrack>();
            // playbackSequences contains only leaders; prerollSequences should
            // be a subset of it.  Non-leader might not be found, but that is
            // all right.
            const auto &range = transportSequences.playbackSequences;
            bool prerollTrack = any_of(range.begin(), range.end(),
               [&](const auto &pSequence){
                  return shared.get() == pSequence->FindChannelGroup(); });
            if (prerollTrack)
               transportSequences.prerollSequences.push_back(shared);

            // A function that copies all the non-sample data between
            // wave tracks; in case the track recorded to changes scale
            // type (for instance), during the recording.
            auto updater = [](Track &d, const Track &s){
               assert(d.IsLeader());
               assert(s.IsLeader());
               assert(d.NChannels() == s.NChannels());
               auto &dst = static_cast<WaveTrack&>(d);
               auto &src = static_cast<const WaveTrack&>(s);
               dst.Reinit(src);
            };

            // Get a copy of the track to be appended, to be pushed into
            // undo history only later.
            const auto pending = static_cast<WaveTrack*>(
               pendingTracks.RegisterPendingChangedTrack(updater, wt)
            );
            // End of current track is before or at recording start time.
            // Less than or equal, not just less than, to ensure a clip boundary.
            // when append recording.
            //const auto pending = static_cast<WaveTrack*>(newTrack);
            const auto lastClip = pending->GetRightmostClip();
            // RoundedT0 to have a new clip created when punch-and-roll
            // recording with the cursor in the second half of the space
            // between two samples
            // (https://github.com/audacity/audacity/issues/5113#issuecomment-1705154108)
            const auto recordingStart =
               std::round(t0 * pending->GetRate()) / pending->GetRate();
            const auto recordingStartsBeforeTrackEnd =
               lastClip && recordingStart < lastClip->GetPlayEndTime();
            // Recording doesn't start before the beginning of the last clip
            // - or the check for creating a new clip or not should be more
            // general than that ...
            assert(
               !recordingStartsBeforeTrackEnd ||
               lastClip->WithinPlayRegion(recordingStart));
            if (!recordingStartsBeforeTrackEnd ||
<<<<<<< HEAD
               !lastClip->StretchRatioEquals(1))
               insertEmptyInterval(*pending, t0);
=======
               lastClip->HasPitchOrSpeed())
               pending->CreateWideClip(t0, makeNewClipName(pending));
>>>>>>> 35b11148
            transportSequences.captureSequences
               .push_back(pending->SharedPointer<WaveTrack>());
         }
         pendingTracks.UpdatePendingTracks();
      }

      if (transportSequences.captureSequences.empty()) {
         // recording to NEW track(s).
         bool recordingNameCustom, useTrackNumber, useDateStamp, useTimeStamp;
         wxString defaultTrackName, defaultRecordingTrackName;

         // Count the tracks.
         auto numTracks = trackList.Any<const WaveTrack>().size();

         auto recordingChannels = std::max(1, AudioIORecordChannels.Read());

         gPrefs->Read(wxT("/GUI/TrackNames/RecordingNameCustom"), &recordingNameCustom, false);
         gPrefs->Read(wxT("/GUI/TrackNames/TrackNumber"), &useTrackNumber, false);
         gPrefs->Read(wxT("/GUI/TrackNames/DateStamp"), &useDateStamp, false);
         gPrefs->Read(wxT("/GUI/TrackNames/TimeStamp"), &useTimeStamp, false);
         defaultTrackName = trackList.MakeUniqueTrackName(WaveTrack::GetDefaultAudioTrackNamePreference());
         gPrefs->Read(wxT("/GUI/TrackNames/RecodingTrackName"), &defaultRecordingTrackName, defaultTrackName);

         wxString baseTrackName = recordingNameCustom? defaultRecordingTrackName : defaultTrackName;

         auto newTracks = WaveTrackFactory::Get(*p).Create(recordingChannels);
         const auto first = *newTracks->begin();
         int trackCounter = 0;
         const auto minimizeChannelView = recordingChannels > 2
            && !TracksPrefs::TracksFitVerticallyZoomed.Read();
         for (auto newTrack : newTracks->Any<WaveTrack>()) {
            // Quantize bounds to the rate of the new track.
            if (newTrack == first) {
               if (t0 < DBL_MAX)
                  t0 = newTrack->SnapToSample(t0);
               if (t1 < DBL_MAX)
                  t1 = newTrack->SnapToSample(t1);
            }

            newTrack->MoveTo(t0);
            wxString nameSuffix = wxString(wxT(""));

            if (useTrackNumber) {
               nameSuffix += wxString::Format(wxT("%d"), 1 + (int) numTracks + trackCounter++);
            }

            if (useDateStamp) {
               if (!nameSuffix.empty()) {
                  nameSuffix += wxT("_");
               }
               nameSuffix += wxDateTime::Now().FormatISODate();
            }

            if (useTimeStamp) {
               if (!nameSuffix.empty()) {
                  nameSuffix += wxT("_");
               }
               nameSuffix += wxDateTime::Now().FormatISOTime();
            }

            // ISO standard would be nice, but ":" is unsafe for file name.
            nameSuffix.Replace(wxT(":"), wxT("-"));

            if (baseTrackName.empty())
               newTrack->SetName(nameSuffix);
            else if (nameSuffix.empty())
               newTrack->SetName(baseTrackName);
            else
               newTrack->SetName(baseTrackName + wxT("_") + nameSuffix);

            //create a new clip with a proper name before recording is started
            insertEmptyInterval(*newTrack, t0);

            transportSequences.captureSequences.push_back(
               std::static_pointer_cast<WaveTrack>(newTrack->shared_from_this())
            );

            for(auto channel : newTrack->Channels())
            {
               ChannelView::Get(*channel).SetMinimized(minimizeChannelView);
            }
         }
         pendingTracks.RegisterPendingNewTracks(std::move(*newTracks));
         // Bug 1548.  First of new tracks needs the focus.
         TrackFocus::Get(project).Set(first);
         if (!trackList.empty())
            Viewport::Get(project).ShowTrack(**trackList.rbegin());
      }

      //Automated Input Level Adjustment Initialization
      #ifdef EXPERIMENTAL_AUTOMATED_INPUT_LEVEL_ADJUSTMENT
         gAudioIO->AILAInitialize();
      #endif

      int token =
         gAudioIO->StartStream(transportSequences, t0, t1, t1, options);

      success = (token != 0);

      if (success) {
         ProjectAudioIO::Get( *p ).SetAudioIOToken(token);
      }
      else {
         CancelRecording();

         // Show error message if stream could not be opened
         auto msg = XO("Error opening recording device.\nError code: %s")
            .Format( gAudioIO->LastPaErrorString() );
         using namespace BasicUI;
         ShowErrorDialog( *ProjectFramePlacement(&mProject),
            XO("Error"), msg, wxT("Error_opening_sound_device"),
            ErrorDialogOptions{ ErrorDialogType::ModalErrorReport } );
      }
   }

   return success;
}

void ProjectAudioManager::OnPause()
{
   auto &projectAudioManager = *this;
   bool canStop = projectAudioManager.CanStopAudioStream();

   if ( !canStop ) {
      return;
   }

   bool paused = !projectAudioManager.Paused();
   TogglePaused();

   auto gAudioIO = AudioIO::Get();

#ifdef EXPERIMENTAL_SCRUBBING_SUPPORT

   auto project = &mProject;
   auto &scrubber = Scrubber::Get( *project );

   // Bug 1494 - Pausing a seek or scrub should just STOP as
   // it is confusing to be in a paused scrub state.
   bool bStopInstead = paused &&
      ScrubState::IsScrubbing() &&
      !scrubber.IsSpeedPlaying() &&
      !scrubber.IsKeyboardScrubbing();

   if (bStopInstead) {
      Stop();
      return;
   }

   if (ScrubState::IsScrubbing())
      scrubber.Pause(paused);
   else
#endif
   {
      gAudioIO->SetPaused(paused);
   }
}


void ProjectAudioManager::TogglePaused()
{
   mPaused.fetch_xor(1, std::memory_order::memory_order_relaxed);
}

void ProjectAudioManager::SetPausedOff()
{
   mPaused.store(0, std::memory_order::memory_order_relaxed);
}

bool ProjectAudioManager::Paused() const
{
   return mPaused.load(std::memory_order_relaxed) == 1;
}


void ProjectAudioManager::CancelRecording()
{
   const auto project = &mProject;
   PendingTracks::Get(*project).ClearPendingTracks();
}

void ProjectAudioManager::OnAudioIORate(int rate)
{
   auto &project = mProject;

   mDisplayedRate = rate;

   auto display = FormatRate( rate );

   ProjectStatus::Get( project ).Set( display, rateStatusBarField );
}

void ProjectAudioManager::OnAudioIOStartRecording()
{
   // Auto-save was done here before, but it is unnecessary, provided there
   // are sufficient autosaves when pushing or modifying undo states.
}

// This is called after recording has stopped and all tracks have flushed.
void ProjectAudioManager::OnAudioIOStopRecording()
{
   auto &project = mProject;
   auto &projectAudioIO = ProjectAudioIO::Get( project );
   auto &projectFileIO = ProjectFileIO::Get( project );

   // Only push state if we were capturing and not monitoring
   if (projectAudioIO.GetAudioIOToken() > 0)
   {
      auto &history = ProjectHistory::Get( project );

      if (IsTimerRecordCancelled()) {
         // discard recording
         history.RollbackState();
         // Reset timer record
         ResetTimerRecordCancelled();
      }
      else {
         // Add to history
         // We want this to have No-fail-guarantee if we get here from exception
         // handling of recording, and that means we rely on the last autosave
         // successfully committed to the database, not risking a failure
         auto flags = AudioIO::Get()->HasRecordingException()
            ? UndoPush::NOAUTOSAVE
            : UndoPush::NONE;
         history.PushState(XO("Recorded Audio"), XO("Record"), flags);

         // Now, we may add a label track to give information about
         // dropouts.  We allow failure of this.
         auto gAudioIO = AudioIO::Get();
         auto &intervals = gAudioIO->LostCaptureIntervals();
         if (intervals.size())
            Publish( RecordingDropoutEvent{ intervals } );
      }
   }
}

void ProjectAudioManager::OnAudioIONewBlocks()
{
   auto &project = mProject;
   auto &projectFileIO = ProjectFileIO::Get( project );

   wxTheApp->CallAfter( [&]{ projectFileIO.AutoSave(true); });
}

void ProjectAudioManager::OnCommitRecording()
{
   const auto project = &mProject;
   PendingTracks::Get(*project).ApplyPendingTracks();
}

void ProjectAudioManager::OnSoundActivationThreshold()
{
   auto& project = mProject;
   auto gAudioIO = AudioIO::Get();
   if (gAudioIO && &project == gAudioIO->GetOwningProject().get())
   {
      bool canStop =  CanStopAudioStream();

      gAudioIO->SetPaused(!gAudioIO->IsPaused());

      if (canStop)
      {
         // Instead of calling ::OnPause here, we can simply do the only thing it does (i.e. toggling the pause state),
         // because scrubbing can not happen while recording
         TogglePaused();
      }
   }
}

void ProjectAudioManager::OnCheckpointFailure(ProjectFileIOMessage message)
{
   if (message == ProjectFileIOMessage::CheckpointFailure)
      Stop();
}

bool ProjectAudioManager::Playing() const
{
   auto gAudioIO = AudioIO::Get();
   return
      gAudioIO->IsBusy() &&
      CanStopAudioStream() &&
      // ... and not merely monitoring
      !gAudioIO->IsMonitoring() &&
      // ... and not punch-and-roll recording
      gAudioIO->GetNumCaptureChannels() == 0;
}

bool ProjectAudioManager::Recording() const
{
   auto gAudioIO = AudioIO::Get();
   return
      gAudioIO->IsBusy() &&
      CanStopAudioStream() &&
      gAudioIO->GetNumCaptureChannels() > 0;
}

bool ProjectAudioManager::CanStopAudioStream() const
{
   auto gAudioIO = AudioIO::Get();
   return (!gAudioIO->IsStreamActive() ||
           gAudioIO->IsMonitoring() ||
           gAudioIO->GetOwningProject().get() == &mProject );
}

const ReservedCommandFlag&
   CanStopAudioStreamFlag(){ static ReservedCommandFlag flag{
      [](const AudacityProject &project){
         auto &projectAudioManager = ProjectAudioManager::Get( project );
         bool canStop = projectAudioManager.CanStopAudioStream();
         return canStop;
      }
   }; return flag; }

//! Install an implementation in a library hook
static ProjectAudioIO::DefaultOptions::Scope sScope {
[](AudacityProject &project, bool newDefault) -> AudioIOStartStreamOptions {
   //! Invoke the library default implemantation directly bypassing the hook
   auto options = ProjectAudioIO::DefaultOptionsFactory(project, newDefault);

   //! Decorate with more info
   options.listener = ProjectAudioManager::Get(project).shared_from_this();

   bool loopEnabled = ViewInfo::Get(project).playRegion.Active();
   options.loopEnabled = loopEnabled;

   if (newDefault) {
      const double trackEndTime = TrackList::Get(project).GetEndTime();
      const double loopEndTime = ViewInfo::Get(project).playRegion.GetEnd();
      options.policyFactory = [&project, trackEndTime, loopEndTime](
         const AudioIOStartStreamOptions &options)
            -> std::unique_ptr<PlaybackPolicy>
      {
         return std::make_unique<DefaultPlaybackPolicy>( project,
            trackEndTime, loopEndTime,
            options.loopEnabled, options.variableSpeed);
      };

      // Start play from left edge of selection
      options.pStartTime.emplace(ViewInfo::Get(project).selectedRegion.t0());
   }

   return options;
} };

AudioIOStartStreamOptions
DefaultSpeedPlayOptions( AudacityProject &project )
{
   auto result = ProjectAudioIO::GetDefaultOptions( project );
   auto gAudioIO = AudioIO::Get();
   auto PlayAtSpeedRate = gAudioIO->GetBestRate(
      false,     //not capturing
      true,      //is playing
      ProjectRate::Get( project ).GetRate()  //suggested rate
   );
   result.rate = PlayAtSpeedRate;
   return result;
}

// Stop playing or recording, if paused.
void ProjectAudioManager::StopIfPaused()
{
   if( AudioIOBase::Get()->IsPaused() )
      Stop();
}

bool ProjectAudioManager::DoPlayStopSelect( bool click, bool shift )
{
   auto &project = mProject;
   auto &scrubber = Scrubber::Get( project );
   auto token = ProjectAudioIO::Get( project ).GetAudioIOToken();
   auto &viewInfo = ViewInfo::Get( project );
   auto &selection = viewInfo.selectedRegion;
   auto gAudioIO = AudioIO::Get();

   //If busy, stop playing, make sure everything is unpaused.
   if (scrubber.HasMark() ||
       gAudioIO->IsStreamActive(token)) {
      // change the selection
      auto time = gAudioIO->GetStreamTime();
      // Test WasSpeedPlaying(), not IsSpeedPlaying()
      // as we could be stopped now. Similarly WasKeyboardScrubbing().
      if (click && (scrubber.WasSpeedPlaying() || scrubber.WasKeyboardScrubbing()))
      {
         ;// don't change the selection.
      }
      else if (shift && click) {
         // Change the region selection, as if by shift-click at the play head
         auto t0 = selection.t0(), t1 = selection.t1();
         if (time < t0)
            // Grow selection
            t0 = time;
         else if (time > t1)
            // Grow selection
            t1 = time;
         else {
            // Shrink selection, changing the nearer boundary
            if (fabs(t0 - time) < fabs(t1 - time))
               t0 = time;
            else
               t1 = time;
         }
         selection.setTimes(t0, t1);
      }
      else if (click){
         // avoid a point at negative time.
         time = wxMax( time, 0 );
         // Set a point selection, as if by a click at the play head
         selection.setTimes(time, time);
      } else
         // How stop and set cursor always worked
         // -- change t0, collapsing to point only if t1 was greater
         selection.setT0(time, false);

      ProjectHistory::Get( project ).ModifyState(false);           // without bWantsAutoSave
      return true;
   }
   return false;
}

// The code for "OnPlayStopSelect" is simply the code of "OnPlayStop" and
// "OnStopSelect" merged.
void ProjectAudioManager::DoPlayStopSelect()
{
   auto gAudioIO = AudioIO::Get();
   if (DoPlayStopSelect(false, false))
      Stop();
   else if (!gAudioIO->IsBusy()) {
      //Otherwise, start playing (assuming audio I/O isn't busy)

      // Will automatically set mLastPlayMode
      PlayCurrentRegion(false);
   }
}

static RegisteredMenuItemEnabler stopIfPaused{{
   []{ return PausedFlag(); },
   []{ return AudioIONotBusyFlag(); },
   []( const AudacityProject &project ){
      return CommandManager::Get( project ).mStopIfWasPaused; },
   []( AudacityProject &project, CommandFlag ){
      if ( CommandManager::Get( project ).mStopIfWasPaused )
         ProjectAudioManager::Get( project ).StopIfPaused();
   }
}};

// GetSelectedProperties collects information about
// currently selected audio tracks
PropertiesOfSelected
GetPropertiesOfSelected(const AudacityProject &proj)
{
   double rateOfSelection{ RATE_NOT_SELECTED };

   PropertiesOfSelected result;
   result.allSameRate = true;

   const auto selectedTracks{
      TrackList::Get(proj).Selected<const WaveTrack>() };

   for (const auto & track : selectedTracks) {
      if (rateOfSelection != RATE_NOT_SELECTED &&
         track->GetRate() != rateOfSelection)
         result.allSameRate = false;
      else if (rateOfSelection == RATE_NOT_SELECTED)
         rateOfSelection = track->GetRate();
   }

   result.anySelected = !selectedTracks.empty();
   result.rateOfSelected = rateOfSelection;

   return  result;
}<|MERGE_RESOLUTION|>--- conflicted
+++ resolved
@@ -882,13 +882,8 @@
                !recordingStartsBeforeTrackEnd ||
                lastClip->WithinPlayRegion(recordingStart));
             if (!recordingStartsBeforeTrackEnd ||
-<<<<<<< HEAD
-               !lastClip->StretchRatioEquals(1))
+               lastClip->HasPitchOrSpeed())
                insertEmptyInterval(*pending, t0);
-=======
-               lastClip->HasPitchOrSpeed())
-               pending->CreateWideClip(t0, makeNewClipName(pending));
->>>>>>> 35b11148
             transportSequences.captureSequences
                .push_back(pending->SharedPointer<WaveTrack>());
          }
