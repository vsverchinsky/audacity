--- conflicted
+++ resolved
@@ -288,27 +288,23 @@
    //! Choices when duplicating a track
    struct DuplicateOptions {
       DuplicateOptions()
-<<<<<<< HEAD
          : shallowCopyAttachments{ false }
+         , backup{ false }
       {}
 
       //! if true, then share AttachedTrackObjects
       bool shallowCopyAttachments;
+
+      //! passed to Track::Clone()
+      bool backup;
 
       // Supporting chain-call idiom
       DuplicateOptions ShallowCopyAttachments() &&
       { shallowCopyAttachments = true; return std::move(*this); }
-=======
-         : backup{ false }
-      {}
-
-      //! passed to Track::Clone()
-      bool backup;
 
       // Supporting chain-call idiom
       DuplicateOptions Backup() &&
       { backup = true; return std::move(*this); }
->>>>>>> 8bd73f29
    };
 
    //! public nonvirtual duplication function that invokes Clone()
