from dataclasses import dataclass
from conan import ConanFile
from conan.tools.cmake import cmake_layout, CMakeDeps
from conan.tools.files import copy
from conan.tools.build import cross_building
from conan.errors import ConanInvalidConfiguration
import os
import subprocess
import textwrap

# Why is it not Conan? Copied from cmake_layout().
def is_multi_config(conanfile):
    gen = conanfile.conf.get("tools.cmake.cmaketoolchain:generator", default=None)
    if gen:
        return "Visual" in gen or "Xcode" in gen or "Multi-Config" in gen
    else:
        compiler = conanfile.settings.get_safe("compiler")
        return compiler in ("Visual Studio", "msvc")


def is_linux_like(conanfile):
    return conanfile.settings.os not in ["Windows", "Macos"]


def run_patchelf(conanfile, args):
    if not is_linux_like(conanfile):
        raise ConanInvalidConfiguration("patchelf can only be run on Linux")

    patchelf_path = os.path.join(conanfile.dependencies.build["patchelf"].cpp_info.bindirs[0], "patchelf")
    return subprocess.check_output([patchelf_path] + args).decode("utf-8").strip()


def set_rpath(conanfile, file, rpath):
    return run_patchelf(conanfile, ["--set-rpath", rpath, file])


def append_rpath(conanfile, file, rpath):
    old_rpath = run_patchelf(conanfile, ["--print-rpath", file])
    run_patchelf(conanfile, ["--set-rpath", f"{old_rpath}:{rpath}", file])


def strip_debug_symbols(conanfile, file, keep_symbols):
    if not is_linux_like(conanfile):
        raise ConanInvalidConfiguration("patchelf can only be run on Linux")

    if keep_symbols:
        try:
            if os.path.isfile(f"{file}.debug"):
                os.remove(f"{file}.debug")
            subprocess.check_call(["objcopy", "--only-keep-debug", file, f"{file}.debug"])
        except subprocess.CalledProcessError:
            print(f"Could not copy debug symbols from {file}", flush=True)

    try:
        subprocess.check_call(["objcopy", "--strip-debug", "--strip-unneeded", file])
    except subprocess.CalledProcessError:
        print(f"Could not strip debug symbols from {file}", flush=True)
        return

    if keep_symbols and os.path.isfile(f"{file}.debug"):
        subprocess.check_call(["objcopy", "--add-gnu-debuglink", f"{file}.debug", file])


def get_build_folder(conanfile):
    build_folder = str(conanfile.build_folder)
    if is_multi_config(conanfile):
        return os.path.join(build_folder, str(conanfile.settings.build_type))
    else:
        return build_folder

def get_generators_folder(conanfile):
    build_folder = str(conanfile.build_folder)
    if not is_multi_config(conanfile):
        build_folder = os.path.join(build_folder, "..")
    return os.path.join(build_folder, "generators")


def get_macos_bundle_dir(conanfile, folder):
    return os.path.join(get_build_folder(conanfile), "Audacity.app", "Contents", folder)


def get_linux_libdir(conanfile, full_path=True):
    lib_dir = str(conanfile.options.lib_dir) if conanfile.options.lib_dir else os.path.join("lib", "audacity")
    if full_path:
        return os.path.join(get_build_folder(conanfile), lib_dir)
    else:
        return lib_dir


def safe_linux_copy(conanfile, source, destination, keep_debug_symbols=True):
    copied_files = copy(conanfile, "*.so*", source, destination)
    for file in copied_files:
        if not os.path.islink(file):
            set_rpath(conanfile, file, "$ORIGIN")
            if "libicu" not in file:
                strip_debug_symbols(conanfile, file, keep_debug_symbols)

# A helper function that correctly copies the files from the Conan package to the
# correct location in the build tree
def global_copy_files(conanfile, dependency_info):
    copy_from = dependency_info.cpp_info.libdirs if conanfile.settings.os != "Windows" else dependency_info.cpp_info.bindirs
    if len(copy_from) == 0:
        return

    if conanfile.settings.os == "Windows":
        copy(conanfile, "*.dll", dependency_info.cpp_info.bindirs[0], get_build_folder(conanfile))
    elif conanfile.settings.os == "Macos":
        copied_files = copy(conanfile, "*.dylib*", dependency_info.cpp_info.libdirs[0], get_macos_bundle_dir(conanfile, "Frameworks"))
    else:
        # On Linux we also set the correct rpath for the copied libraries
        target_dir = get_linux_libdir(conanfile)

        print(f"Copying files from {dependency_info.cpp_info.libdirs[0]} to {target_dir}", flush=True)
        safe_linux_copy(conanfile, dependency_info.cpp_info.libdirs[0], target_dir)


# Dataclass that holds the information about a dependency
@dataclass
class AudacityDependency:
    name: str
    version: str
    channel: str = None
    package_options: dict = None
    default_enabled: bool = False

    def apply_options(self, conanfile, package):
        if self.package_options is not None:
            for key, value in self.package_options.items():
                print(f"\t{self.name}:{key}={value}")
                setattr(package, key, value)

    def requires(self, conanfile):
        return conanfile.requires(self.reference(conanfile))

    def tool_requires(self, conanfile):
        pass

    def reference(self, conanfile):
        return f"{self.name}/{self.version}@{self.channel}" if self.channel else f"{self.name}/{self.version}"

    def copy_files(self, conanfile, dependency_info):
        global_copy_files(conanfile, dependency_info)

# Dataclass that holds the information about the wxWidgets dependency
@dataclass
class wxWidgetsAudacityDependency(AudacityDependency):
    def __init__(self, package_options: dict = None):
        super().__init__("wxwidgets", "3.1.3.4-audacity", package_options=package_options)

    def apply_options(self, conanfile, package):
        opts = [
            ("zlib", "zlib" if conanfile.options.use_zlib else "sys"),
            ("expat", "expat" if conanfile.options.use_expat else "sys"),
            ("png", "libpng" if conanfile.options.use_libpng else "sys"),
            ("jpeg", "libjpeg-turbo" if getattr(conanfile.options, "use_libjpeg-turbo") else "sys"),
            ("tiff", "off"),
            ("compatibility", 3.0),
            ("secretstore", False), ("opengl", False), ("propgrid", False), ("ribbon", False),
            ("richtext", False), ("stc", False), ("webview", False), ("help", False),
            ("html_help", False), ("fs_inet", False), ("protocol", False),
        ]

        for key, value in opts:
            print(f"\t{self.name}:{key}={value}")
            setattr(package, key, value)

    def copy_files(self, conanfile, dependency_info):
        if conanfile.settings.os == "Windows":
            copy(conanfile, "*.dll", dependency_info.cpp_info.libdirs[0], f"{conanfile.build_folder}/{conanfile.settings.build_type}", keep_path=False)
        else:
            global_copy_files(conanfile, dependency_info)

@dataclass
class CrashpadDependency(AudacityDependency):
    def __init__(self, version: str, package_options: dict = None):
        super().__init__(name="crashpad", version=version, package_options=package_options)

    def copy_files(self, conanfile, dependency_info):
        crashpad_handler_filename = "crashpad_handler"
        if conanfile.settings.os == "Windows":
            crashpad_handler_filename += ".exe"

        dst_path = f"{conanfile.build_folder}"
        if conanfile.settings.os == "Windows":
            dst_path += f"/{conanfile.settings.build_type}"
        elif conanfile.settings.os == "Macos":
            dst_path += "/Audacity.app/Contents/MacOS"
        else:
            dst_path += "/bin"

        copy(conanfile, crashpad_handler_filename, dependency_info.cpp_info.bindirs[0], dst_path, keep_path=False)
        super().copy_files(conanfile, dependency_info)

# PortAudio has addittional options that need to be set
@dataclass
class PortAudioDependency(AudacityDependency):
    def __init__(self, package_options: dict = None):
        super().__init__("portaudio", "19.7.0", package_options=package_options)

    def apply_options(self, conanfile, package):
        super().apply_options(conanfile, package)

        if conanfile.settings.os == "Windows":
            package.with_asio = conanfile.options.use_asio
            package.with_wdmks = False

        if conanfile.settings.os != "Macos":
            package.with_jack = conanfile.options.use_jack


# Curl needs the propper TLS backend set
@dataclass
class CurlDependency(AudacityDependency):
    def __init__(self, package_options: dict = None):
        super().__init__("libcurl", "7.75.0", package_options=package_options)

    def apply_options(self, conanfile, package):
        super().apply_options(conanfile, package)

        if conanfile.settings.os == "Windows":
            package.with_ssl = "schannel"
        elif conanfile.settings.os == "Macos":
            package.with_ssl = "darwinssl"
        else:
            package.with_ssl = "openssl"



@dataclass
class Qt6Dependency(AudacityDependency):
    _options = {
        "opengl": "no",
        "openssl": False,
        "with_libjpeg": "libjpeg-turbo",
        "with_sqlite3": False,
        "with_pq": False,
        "with_odbc": False,
        "with_brotli": False,
        "with_md4c": False,
    }

    _enabled_modules = [
        "qtsvg", "qtdeclarative", "qttools", "qttranslations",
        "qtquicktimeline", "qtlottie",
        "qtimageformats", "qtlanguageserver", "qtshadertools"
    ]

    def __init__(self, package_options: dict = None):
        super().__init__("qt", "6.3.1", package_options=package_options)

    def reference(self, conanfile):
        return "qt/6.3.1@audacity/testing"

    def apply_options(self, conanfile, package):
        super().apply_options(conanfile, package)

        for key, value in self._options.items():
            print(f"\t{self.name}:{key}={value}")
            setattr(package, key, value)

        for module in self._enabled_modules:
            print(f"\tEnabling Qt module: {module}")
            setattr(package, module, True)

        if conanfile.settings.os != "Linux":
            conanfile.options["harfbuzz"].with_glib=False
        else:
            package.qtwayland = False

    @staticmethod
    def _content_template(conanfile, qt6_dependency_info):
        package_folder = qt6_dependency_info.package_folder.replace("\\", "/")
        host_prefix = package_folder if not cross_building(conanfile, skip_x64_x86=True) else conanfile.dependencies.direct_build["qt-tools"].package_folder

        if conanfile.settings.os in ["Windows", "Macos"]:
            return textwrap.dedent(f"""\
                [Paths]
                Prefix = {package_folder}
                Plugins = res/archdatadir/plugins
                Qml2Imports = res/archdatadir/qml
                Translations = res/datadir/translations
                Documentation = res/datadir/doc
                HostPrefix = {host_prefix}""")
        else:
            libdir = get_linux_libdir(conanfile, False)
            return textwrap.dedent(f"""\
                [Paths]
                Prefix = .
                Plugins = ../{libdir}/qt6/plugins
                Qml2Imports = ../{libdir}/qt6/qml
                HostPrefix = {host_prefix}""")

    @staticmethod
    def _qtconf_dir(conanfile):
        if conanfile.settings.os == "Windows":
            return get_build_folder(conanfile)
        elif conanfile.settings.os == "Macos":
            return os.path.join(get_macos_bundle_dir(conanfile, "Resources"))
        else:
            return os.path.join(get_build_folder(conanfile), "bin")

    @staticmethod
    def _qtconf_path(conanfile):
        return os.path.join(Qt6Dependency._qtconf_dir(conanfile),  "qt.conf")

    def __fix_windows_package(self, conanfile, dependency_info):
        if conanfile.settings.os != "Windows":
            return
        # On Windows, *:shared generates unusable Qt tooling
        # We need to copy few libraries into the package folder
        def __copy_dep(name):
            try:
                print(f"Copying {name} into the Qt package folder ({dependency_info.cpp_info.bindirs[0]})")
                copy(conanfile, "*.dll", conanfile.dependencies[name].cpp_info.bindirs[0], dependency_info.cpp_info.bindirs[0])
            finally:
                pass

        print("Fixing Qt tooling on Windows...", flush=True)

        for dep in ["pcre2", "zlib", "double-conversion"]:
            __copy_dep(dep)

    def __fix_macos_package(self, conanfile, dependency_info):
        def __copy_dep(name):
            try:
                print(f"Copying {name} into the Qt package folder ({dependency_info.cpp_info.libdirs[0]})")
                copy(conanfile, "*.dylib*", conanfile.dependencies[name].cpp_info.libdirs[0], dependency_info.cpp_info.libdirs[0])
            finally:
                pass

        for dep in ["pcre2", "zlib", "double-conversion"]:
            __copy_dep(dep)

    def __fix_linux_package(self, conanfile, dependency_info):
        if conanfile.settings.os in ["Windows", "Macos"]:
            return

        def __copy_dep(name):
            try:
                print(f"Copying {name} into the Qt package folder ({dependency_info.cpp_info.libdirs[0]})")
                safe_linux_copy(conanfile, conanfile.dependencies[name].cpp_info.libdirs[0], dependency_info.cpp_info.libdirs[0], False)
            finally:
                pass

        for dep in ["pcre2", "zlib", "double-conversion", "icu"]:
            __copy_dep(dep)

        libdir = get_linux_libdir(conanfile)
        arch_plugins_source = os.path.join(dependency_info.package_folder, "res", "archdatadir")
        arch_plugins_target = os.path.join(libdir, "qt6")
        # Copy all the plugins to the libdir/qt6 folder
        copy(conanfile, "*", arch_plugins_source, arch_plugins_target, keep_path=True)

        for root, dirs, files in os.walk(arch_plugins_target):
            for file in files:
                if file.endswith(".so"):
                    print(f"Setting RPATH of {file}")
                    relative_path = os.path.join("$ORIGIN", os.path.relpath(libdir, root))
                    set_rpath(conanfile, os.path.join(root, file), f"$ORIGIN:{relative_path}")
                    strip_debug_symbols(conanfile, os.path.join(root, file), True)

    def __fix_crossbuild(self, conanfile):
        if not cross_building(conanfile, skip_x64_x86=True):
            return
        host_tools = conanfile.dependencies.direct_build["qt-tools"].package_folder
        conanfile.append_to_pre_file(f'set(QT_HOST_PATH "{host_tools}" CACHE STRING "Path to the Qt host tools" FORCE)')


    def copy_files(self, conanfile, dependency_info):
        self.__fix_windows_package(conanfile, dependency_info)
        self.__fix_macos_package(conanfile, dependency_info)
        self.__fix_linux_package(conanfile, dependency_info)
        self.__fix_crossbuild(conanfile)

        global_copy_files(conanfile, dependency_info)

        os.makedirs(Qt6Dependency._qtconf_dir(conanfile), exist_ok=True)

        with open(self._qtconf_path(conanfile), "w") as f:
            f.write(self._content_template(conanfile, dependency_info))

    def tool_requires(self, conanfile):
        if cross_building(conanfile, skip_x64_x86=True):
            conanfile.tool_requires("qt-tools/6.3.1@audacity/testing")

class AudacityConan(ConanFile):
    settings = "os", "compiler", "build_type", "arch"
    generators = "CMakeDeps"
    options = { "use_asio": [True, False], "use_jack": [True, False], "lib_dir": [None, "ANY"]}
    default_options = { "use_asio": False, "use_jack": False, "lib_dir": None }

    # List of Audacity dependencies
    _dependencies = [
        AudacityDependency("zlib", "1.2.11"),
        AudacityDependency("libpng", "1.6.37"),
        AudacityDependency("expat", "2.2.9", "audacity/stable"),
        AudacityDependency("libjpeg-turbo", "2.0.5", package_options={ "SIMD": False }),
        wxWidgetsAudacityDependency(),

        AudacityDependency("libmp3lame", "3.100"),
        AudacityDependency("mpg123", "1.29.3", "audacity/testing", package_options={ "network": False }),
        AudacityDependency("libmad", "0.15.2b-1", package_options={ "shared": False }),
        AudacityDependency("libid3tag", "0.15.2b", "audacity/stable", package_options={ "shared": False }),
        AudacityDependency("wavpack", "5.4.0"),
        AudacityDependency("ogg", "1.3.4"),
        AudacityDependency("flac", "1.3.3"),
        AudacityDependency("opus", "1.3.1"),
        AudacityDependency("vorbis", "1.3.7"),
        AudacityDependency("libsndfile", "1.0.31"),

        AudacityDependency("vst3sdk", "3.7.3"),

        AudacityDependency("libuuid", "1.0.3"),

        PortAudioDependency(),

        AudacityDependency("portmidi", "r234"),

        AudacityDependency("threadpool", "20140926"),
        CurlDependency(),

        AudacityDependency("rapidjson", "1.1.0"),

        AudacityDependency("breakpad", "0.1"),

<<<<<<< HEAD
        AudacityDependency("catch2", "2.13.8"),

        Qt6Dependency(),
        AudacityDependency("kddockwidgets", "1.6.0", "audacity/testing")
=======
        CrashpadDependency("cci.20220219-audacity"),

        AudacityDependency("catch2", "2.13.8")
>>>>>>> 388e332f
    ]

    options.update({f"use_{dependency.name}": [True, False] for dependency in _dependencies})
    default_options.update({f"use_{dependency.name}": dependency.default_enabled for dependency in _dependencies})

    _pre_find_package_file = None
    _post_find_package_file = None


    def requirements(self):
        for dependency in self._dependencies:
            if getattr(self.options, f"use_{dependency.name}"):
                dependency.requires(self)

    def build_requirements(self):
        if self.settings.os not in ["Windows", "Macos"]:
            self.build_requires("patchelf/0.13")

        for dependency in self._dependencies:
            if getattr(self.options, f"use_{dependency.name}"):
                dependency.tool_requires(self)

    def configure(self):
        self.options["*"].shared = True

        for dependency in self._dependencies:
            if getattr(self.options, f"use_{dependency.name}"):
                print(f"Applying options for {dependency.name}...")
                dependency.apply_options(self, self.options[dependency.name])

    def layout(self):
        cmake_layout(self, build_folder="")
        self.folders.generators = "generators"

    def append_to_pre_file(self, text):
        if self._pre_find_package_file is None:
            self._pre_find_package_file = text
        else:
            self._pre_find_package_file += '\n' + text

    def append_to_post_file(self, text):
        if self._post_find_package_file is None:
            self._post_find_package_file = text
        else:
            self._post_find_package_file += '\n' + text

    def __get_dependency(self, name):
        try:
            return self.dependencies[name]
        except KeyError:
            return None

    def generate(self):
        deps_lookup = { dependency.name: dependency for dependency in self._dependencies }

        for dep in self.dependencies.host.values():
            print(f"Copying files for {dep.ref.name}...")
            if dep.ref.name in deps_lookup:
                deps_lookup[dep.ref.name].copy_files(self, dep)
            else:
                global_copy_files(self, dep)

        # ICU is a special case, because it's not a dependency of Audacity, but it's a dependency of Qt6
        # On Linux, ICU wont be able to locate ICU data library.
        if self.settings.os not in ["Windows", "Macos"]:
            icu_dep = self.__get_dependency("icu")
            if icu_dep:
                icu_libdir = icu_dep.cpp_info.libdirs[0]

                for file in os.listdir(icu_libdir):
                    icu_libpath = os.path.join(icu_libdir, file)
                    if os.path.isfile(icu_libpath):
                        append_rpath(self, icu_libpath, "$ORIGIN")

        deps = CMakeDeps(self)
        deps.generate()

        if self.settings.build_type == "RelWithDebInfo":
            if self._pre_find_package_file:
                file_name = os.path.join(get_generators_folder(self), "pre-find-package.cmake")
                with open(file_name, "w") as f:
                    f.write(self._pre_find_package_file)

            if self._post_find_package_file:
                file_name = os.path.join(get_generators_folder(self), "post-find-package.cmake")
                with open(file_name, "w") as f:
                    f.write(self._post_find_package_file)<|MERGE_RESOLUTION|>--- conflicted
+++ resolved
@@ -423,16 +423,11 @@
 
         AudacityDependency("breakpad", "0.1"),
 
-<<<<<<< HEAD
-        AudacityDependency("catch2", "2.13.8"),
-
+        CrashpadDependency("cci.20220219-audacity"),
+
+        AudacityDependency("catch2", "2.13.8")
         Qt6Dependency(),
         AudacityDependency("kddockwidgets", "1.6.0", "audacity/testing")
-=======
-        CrashpadDependency("cci.20220219-audacity"),
-
-        AudacityDependency("catch2", "2.13.8")
->>>>>>> 388e332f
     ]
 
     options.update({f"use_{dependency.name}": [True, False] for dependency in _dependencies})
